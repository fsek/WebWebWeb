from datetime import UTC, datetime
from fastapi import HTTPException, status
from sqlalchemy.orm import Session
from db_models.council_model import Council_DB
from db_models.event_model import Event_DB
from api_schemas.event_schemas import EventCreate, EventUpdate
from db_models.priority_model import Priority_DB
from helpers.date_util import round_whole_minute


def create_new_event(data: EventCreate, db: Session):
    start = round_whole_minute(data.starts_at)
    end = round_whole_minute(data.ends_at)
    signup_start = round_whole_minute(data.signup_start)
    signup_end = round_whole_minute(data.signup_end)

    if end <= start:
        raise HTTPException(status.HTTP_400_BAD_REQUEST, detail="Start date must be before end")

    if start < datetime.now(UTC):
        raise HTTPException(status.HTTP_400_BAD_REQUEST, detail="Event start cannot be in the past, silly.")

    if data.price < 0:
        raise HTTPException(400, detail="price cannot be lower than 0")

    # Check if council exists. It's just some extra validation
    council = db.query(Council_DB).filter_by(id=data.council_id).one_or_none()
    if council is None:
        raise HTTPException(status.HTTP_404_NOT_FOUND, "That council does not exist")

    if data.price < 0:
        raise HTTPException(400, detail="Price cannot be lower than 0")

    event = Event_DB(
        starts_at=start,
        ends_at=end,
        title_sv=data.title_sv,
        title_en=data.title_en,
        description_sv=data.description_sv,
        description_en=data.description_en,
        council_id=data.council_id,
        signup_start=signup_start,
        signup_end=signup_end,
        max_event_users=data.max_event_users,
        all_day=data.all_day,
        signup_not_opened_yet=data.signup_not_opened_yet,
        recurring=data.recurring,
        food=data.food,
<<<<<<< HEAD
        price=data.price,
=======
>>>>>>> 2d27e335
        closed=data.closed,
        can_signup=data.can_signup,
        drink_package=data.drink_package,
        location=data.location,
        is_nollning_event=data.is_nollning_event,
<<<<<<< HEAD
        alcohol_event_type=data.alcohol_event_type,
=======
        dress_code=data.dress_code,
        price=data.price,
>>>>>>> 2d27e335
    )
    db.add(event)  # This adds the event itself to the session
    db.flush()  # This is optional but can be helpful to ensure 'event.id' is set if used immediately after

    priorities = [Priority_DB(priority=priority, event_id=event.id) for priority in data.priorities]

    # Add each priority to the session individually
    for priority in priorities:
        db.add(priority)
    db.commit()  # Commit all changes to the database

    db.refresh(event)

    return event


def delete_event(event_id: int, db: Session):
    event = db.query(Event_DB).filter_by(id=event_id).one_or_none()
    if event is None:
        raise HTTPException(status.HTTP_404_NOT_FOUND)

    db.delete(event)
    db.commit()

    return event


def update_event(event_id: int, data: EventUpdate, db: Session):

    event = db.query(Event_DB).filter_by(id=event_id).one_or_none()

    if not event:
        raise HTTPException(status.HTTP_404_NOT_FOUND, detail="Event not found")

    if data.price is not None and data.price < 0:
        raise HTTPException(400, detail="Price cannot be lower than 0")

    for var, value in vars(data).items():
        setattr(event, var, value) if value is not None else None

    db.commit()
    return event
<|MERGE_RESOLUTION|>--- conflicted
+++ resolved
@@ -1,105 +1,98 @@
-from datetime import UTC, datetime
-from fastapi import HTTPException, status
-from sqlalchemy.orm import Session
-from db_models.council_model import Council_DB
-from db_models.event_model import Event_DB
-from api_schemas.event_schemas import EventCreate, EventUpdate
-from db_models.priority_model import Priority_DB
-from helpers.date_util import round_whole_minute
-
-
-def create_new_event(data: EventCreate, db: Session):
-    start = round_whole_minute(data.starts_at)
-    end = round_whole_minute(data.ends_at)
-    signup_start = round_whole_minute(data.signup_start)
-    signup_end = round_whole_minute(data.signup_end)
-
-    if end <= start:
-        raise HTTPException(status.HTTP_400_BAD_REQUEST, detail="Start date must be before end")
-
-    if start < datetime.now(UTC):
-        raise HTTPException(status.HTTP_400_BAD_REQUEST, detail="Event start cannot be in the past, silly.")
-
-    if data.price < 0:
-        raise HTTPException(400, detail="price cannot be lower than 0")
-
-    # Check if council exists. It's just some extra validation
-    council = db.query(Council_DB).filter_by(id=data.council_id).one_or_none()
-    if council is None:
-        raise HTTPException(status.HTTP_404_NOT_FOUND, "That council does not exist")
-
-    if data.price < 0:
-        raise HTTPException(400, detail="Price cannot be lower than 0")
-
-    event = Event_DB(
-        starts_at=start,
-        ends_at=end,
-        title_sv=data.title_sv,
-        title_en=data.title_en,
-        description_sv=data.description_sv,
-        description_en=data.description_en,
-        council_id=data.council_id,
-        signup_start=signup_start,
-        signup_end=signup_end,
-        max_event_users=data.max_event_users,
-        all_day=data.all_day,
-        signup_not_opened_yet=data.signup_not_opened_yet,
-        recurring=data.recurring,
-        food=data.food,
-<<<<<<< HEAD
-        price=data.price,
-=======
->>>>>>> 2d27e335
-        closed=data.closed,
-        can_signup=data.can_signup,
-        drink_package=data.drink_package,
-        location=data.location,
-        is_nollning_event=data.is_nollning_event,
-<<<<<<< HEAD
-        alcohol_event_type=data.alcohol_event_type,
-=======
-        dress_code=data.dress_code,
-        price=data.price,
->>>>>>> 2d27e335
-    )
-    db.add(event)  # This adds the event itself to the session
-    db.flush()  # This is optional but can be helpful to ensure 'event.id' is set if used immediately after
-
-    priorities = [Priority_DB(priority=priority, event_id=event.id) for priority in data.priorities]
-
-    # Add each priority to the session individually
-    for priority in priorities:
-        db.add(priority)
-    db.commit()  # Commit all changes to the database
-
-    db.refresh(event)
-
-    return event
-
-
-def delete_event(event_id: int, db: Session):
-    event = db.query(Event_DB).filter_by(id=event_id).one_or_none()
-    if event is None:
-        raise HTTPException(status.HTTP_404_NOT_FOUND)
-
-    db.delete(event)
-    db.commit()
-
-    return event
-
-
-def update_event(event_id: int, data: EventUpdate, db: Session):
-
-    event = db.query(Event_DB).filter_by(id=event_id).one_or_none()
-
-    if not event:
-        raise HTTPException(status.HTTP_404_NOT_FOUND, detail="Event not found")
-
-    if data.price is not None and data.price < 0:
-        raise HTTPException(400, detail="Price cannot be lower than 0")
-
-    for var, value in vars(data).items():
-        setattr(event, var, value) if value is not None else None
-
-    db.commit()
-    return event
+from datetime import UTC, datetime
+from fastapi import HTTPException, status
+from sqlalchemy.orm import Session
+from db_models.council_model import Council_DB
+from db_models.event_model import Event_DB
+from api_schemas.event_schemas import EventCreate, EventUpdate
+from db_models.priority_model import Priority_DB
+from helpers.date_util import round_whole_minute
+
+
+def create_new_event(data: EventCreate, db: Session):
+    start = round_whole_minute(data.starts_at)
+    end = round_whole_minute(data.ends_at)
+    signup_start = round_whole_minute(data.signup_start)
+    signup_end = round_whole_minute(data.signup_end)
+
+    if end <= start:
+        raise HTTPException(status.HTTP_400_BAD_REQUEST, detail="Start date must be before end")
+
+    if start < datetime.now(UTC):
+        raise HTTPException(status.HTTP_400_BAD_REQUEST, detail="Event start cannot be in the past, silly.")
+
+    if data.price < 0:
+        raise HTTPException(400, detail="price cannot be lower than 0")
+
+    # Check if council exists. It's just some extra validation
+    council = db.query(Council_DB).filter_by(id=data.council_id).one_or_none()
+    if council is None:
+        raise HTTPException(status.HTTP_404_NOT_FOUND, "That council does not exist")
+
+    if data.price < 0:
+        raise HTTPException(400, detail="Price cannot be lower than 0")
+
+    event = Event_DB(
+        starts_at=start,
+        ends_at=end,
+        title_sv=data.title_sv,
+        title_en=data.title_en,
+        description_sv=data.description_sv,
+        description_en=data.description_en,
+        council_id=data.council_id,
+        signup_start=signup_start,
+        signup_end=signup_end,
+        max_event_users=data.max_event_users,
+        all_day=data.all_day,
+        signup_not_opened_yet=data.signup_not_opened_yet,
+        recurring=data.recurring,
+        food=data.food,
+        closed=data.closed,
+        can_signup=data.can_signup,
+        drink_package=data.drink_package,
+        location=data.location,
+        is_nollning_event=data.is_nollning_event,
+        dress_code=data.dress_code,
+        price=data.price,
+        alcohol_event_type=data.alcohol_event_type,
+    )
+    db.add(event)  # This adds the event itself to the session
+    db.flush()  # This is optional but can be helpful to ensure 'event.id' is set if used immediately after
+
+    priorities = [Priority_DB(priority=priority, event_id=event.id) for priority in data.priorities]
+
+    # Add each priority to the session individually
+    for priority in priorities:
+        db.add(priority)
+    db.commit()  # Commit all changes to the database
+
+    db.refresh(event)
+
+    return event
+
+
+def delete_event(event_id: int, db: Session):
+    event = db.query(Event_DB).filter_by(id=event_id).one_or_none()
+    if event is None:
+        raise HTTPException(status.HTTP_404_NOT_FOUND)
+
+    db.delete(event)
+    db.commit()
+
+    return event
+
+
+def update_event(event_id: int, data: EventUpdate, db: Session):
+
+    event = db.query(Event_DB).filter_by(id=event_id).one_or_none()
+
+    if not event:
+        raise HTTPException(status.HTTP_404_NOT_FOUND, detail="Event not found")
+
+    if data.price is not None and data.price < 0:
+        raise HTTPException(400, detail="Price cannot be lower than 0")
+
+    for var, value in vars(data).items():
+        setattr(event, var, value) if value is not None else None
+
+    db.commit()
+    return event