--- conflicted
+++ resolved
@@ -1,367 +1,363 @@
-import datetime
-from fastapi import FastAPI
-from fastapi.testclient import TestClient
-from sqlalchemy.orm import Session
-from db_models.cafe_shift_model import CafeShift_DB
-from db_models.ad_model import BookAd_DB
-from db_models.council_model import Council_DB
-from db_models.election_model import Election_DB
-from db_models.event_model import Event_DB
-from db_models.news_model import News_DB
-from db_models.permission_model import Permission_DB
-from db_models.post_model import Post_DB
-from api_schemas.user_schemas import UserCreate
-from db_models.song_category_model import SongCategory_DB
-from db_models.song_model import Song_DB
-from db_models.user_model import User_DB
-from pydantic_extra_types.phone_numbers import PhoneNumber
-
-
-def seed_users(db: Session, app: FastAPI):
-    # This one seeds by actually calling user register route. Other create models directly
-    client = TestClient(app)
-    boss = UserCreate(
-        email="boss@fsektionen.se",
-        first_name="Boss",
-        last_name="AllaPostersson",
-        password="dabdab",
-        telephone_number=PhoneNumber("+46760187158"),
-        program="F",
-    )
-    user = UserCreate(
-        email="user@fsektionen.se",
-        first_name="User",
-        last_name="Userström",
-        password="dabdab",
-        telephone_number=PhoneNumber("+46706427444"),
-        program="F",
-    )
-    user2 = UserCreate(
-        email="user2@fsektionen.se",
-        first_name="User2",
-        last_name="Userström2",
-        password="dabdab",
-        telephone_number=PhoneNumber("+46760187158"),
-    )
-    user3 = UserCreate(
-        email="user3@fsektionen.se",
-        first_name="User3",
-        last_name="Userström3",
-        password="dabdab",
-        telephone_number=PhoneNumber("+46760187158"),
-    )
-    user4 = UserCreate(
-        email="user4@fsektionen.se",
-        first_name="User4",
-        last_name="Userström4",
-        password="dabdab",
-        telephone_number=PhoneNumber("+46760187158"),
-    )
-
-    boss_response = client.post("/auth/register", json=boss.model_dump())
-    assert boss_response.status_code == 201
-    response = client.post("/auth/register", json=user.model_dump())
-    assert response.status_code == 201
-    user2_response = client.post("/auth/register", json=user2.model_dump())
-    assert user2_response.status_code == 201
-    user3_response = client.post("/auth/register", json=user3.model_dump())
-    assert user3_response.status_code == 201
-    user4_response = client.post("/auth/register", json=user4.model_dump())
-    assert user4_response.status_code == 201
-
-    client.close()
-    boss_id = boss_response.json()["id"]
-    user_id = response.json()["id"]
-    user2_id = user2_response.json()["id"]
-    user3_id = user3_response.json()["id"]
-    user4_id = user4_response.json()["id"]
-
-    # now fetch the created users and set is_verified to True
-    boss = db.query(User_DB).filter_by(id=boss_id).one()
-    user = db.query(User_DB).filter_by(id=user_id).one()
-    user2 = db.query(User_DB).filter_by(id=user2_id).one()
-    user3 = db.query(User_DB).filter_by(id=user3_id).one()
-    user4 = db.query(User_DB).filter_by(id=user4_id).one()
-
-    boss.is_verified = True
-    user.is_verified = True
-    boss.is_member = True
-    user2.is_verified = True
-    user3.is_verified = True
-    user4.is_verified = True
-    boss.is_member = True
-    user.is_member = True
-    user2.is_member = True
-    user3.is_member = True
-    user4.is_member = True
-
-    db.commit()
-    return boss, user
-
-
-def seed_cafe_shifts(db: Session, user: User_DB):
-    starts_at = datetime.datetime.now(datetime.UTC)
-    ends_at = starts_at + datetime.timedelta(hours=1)
-    shift = CafeShift_DB(starts_at=starts_at, ends_at=ends_at)
-    shift.user = user
-    shift.user_id = user.id
-    db.add(shift)
-    db.commit()
-    return shift
-
-
-def seed_councils(db: Session):
-    councils = [
-        Council_DB(name="Kodmästeriet", description="bra beskrivning"),
-        Council_DB(name="Sanningsministeriet", description="bättre beskrivning"),
-    ]
-    db.add_all(councils)
-    db.commit()
-
-    return councils
-
-
-def seed_posts(db: Session, some_councils: list[Council_DB]):
-    posts = [
-        Post_DB(name="Buggmästare", council_id=some_councils[0].id),
-        Post_DB(name="Lallare", council_id=some_councils[0].id),
-        Post_DB(name="Mytoman", council_id=some_councils[1].id),
-    ]
-    db.add_all(posts)
-    db.commit()
-
-    return posts
-
-
-def seed_post_users(db: Session, boss: User_DB, user: User_DB, posts: list[Post_DB]):
-    # Give posts to users
-    boss.posts = posts
-    user.posts.append(posts[0])
-    db.commit()
-
-
-# Wrapper class for Permission_DB that includes the target posts
-class Permission(Permission_DB):
-    def __init__(self, action=None, target=None, posts: list[str] = []):
-        super().__init__(action=action, target=target)
-        self.posts = posts
-
-    def degenerate(self) -> super:
-        return Permission_DB(action=self.action, target=self.target)
-
-
-def seed_permissions(db: Session, posts: list[Post_DB]):
-
-    perm1 = Permission_DB(action="manage", target="Permission")
-    perm2 = Permission_DB(action="view", target="User")
-    perm3 = Permission_DB(action="manage", target="Event")
-    perm4 = Permission_DB(action="manage", target="Post")
-    perm5 = Permission_DB(action="manage", target="News")
-    perm6 = Permission_DB(action="manage", target="Song")
-    perm7 = Permission_DB(action="manage", target="Gallery")
-    perm8 = Permission_DB(action="manage", target="Ads")
-    perm9 = Permission_DB(action="manage", target="Car")
-    perm10 = Permission_DB(action="manage", target="Election")
-    perm11 = Permission_DB(action="manage", target="Cafe")
-    perm21 = Permission_DB(action="manage", target="Groups")
-    perm17 = Permission_DB(action="view", target="Groups")
-    perm69 = Permission_DB(action="manage", target="UserDoorAccess")
-    perm1337 = Permission_DB(action="view", target="UserDoorAccess")
-
-    perm23 = Permission_DB(action="manage", target="Adventure Missions")
-    perm34 = Permission_DB(action="manage", target="Nollning")
-    perm36 = Permission_DB(action="view", target="Nollning")
-
-    posts[0].permissions.append(perm1)
-    posts[0].permissions.append(perm2)
-    posts[1].permissions.append(perm3)
-    posts[0].permissions.append(perm4)
-    posts[1].permissions.append(perm5)
-    posts[0].permissions.append(perm6)
-    posts[0].permissions.append(perm7)
-    posts[0].permissions.append(perm8)
-    posts[0].permissions.append(perm9)
-    posts[0].permissions.append(perm10)
-    posts[1].permissions.append(perm11)
-    posts[0].permissions.append(perm21)
-    posts[0].permissions.append(perm23)
-    posts[0].permissions.append(perm34)
-    posts[0].permissions.append(perm36)
-    posts[0].permissions.append(perm69)
-    posts[0].permissions.append(perm1337)
-
-    permissions = [
-        Permission(action="manage", target="Permission", posts=["Buggmästare"]),
-        Permission(action="view", target="User", posts=["Buggmästare"]),
-        Permission(action="manage", target="Event", posts=["Lallare"]),
-        Permission(action="manage", target="Post", posts=["Buggmästare"]),
-        Permission(action="manage", target="News", posts=["Lallare"]),
-        Permission(action="manage", target="Song", posts=["Buggmästare"]),
-        Permission(action="manage", target="Gallery", posts=["Buggmästare"]),
-        Permission(action="manage", target="Ads", posts=["Buggmästare"]),
-        Permission(action="manage", target="Car", posts=["Buggmästare"]),
-        Permission(action="manage", target="Election", posts=["Buggmästare"]),
-        Permission(action="manage", target="Cafe", posts=["Lallare"]),
-        Permission(action="manage", target="Groups", posts=["Buggmästare"]),
-        Permission(action="manage", target="Tags", posts=["Buggmästare"]),
-        Permission(action="manage", target="Adventure Missions", posts=["Buggmästare"]),
-        Permission(action="manage", target="Nollning", posts=["Buggmästare"]),
-        Permission(action="view", target="Nollning", posts=["Buggmästare"]),
-        Permission(action="manage", target="Council", posts=["Buggmästare"]),
-        Permission(action="view", target="Council", posts=["Buggmästare"]),
-        Permission(action="manage", target="User", posts=["Buggmästare"]),
-    ]
-
-    [[post.permissions.append(perm.degenerate()) for perm in permissions if post.name in perm.posts] for post in posts]
-
-    db.commit()
-
-
-def seed_events(db: Session, one_council: Council_DB):
-    starts_at = datetime.datetime.now(datetime.UTC)
-    signup_start = starts_at + datetime.timedelta(hours=1)
-    signup_end = signup_start + datetime.timedelta(hours=1)
-    ends_at = signup_end + datetime.timedelta(hours=1)
-    event = Event_DB(
-        council_id=one_council.id,
-        starts_at=starts_at,
-        ends_at=ends_at,
-        description_en="Dis gun be litty",
-        description_sv="Det blir fett gäähda",
-        title_en="Phat party",
-        title_sv="Loyde gähdda",
-        signup_start=signup_start,
-        signup_end=signup_end,
-        location="Mattehuset",
-<<<<<<< HEAD
-        alcohol_event_type="None",
-=======
-        dress_code="vad du vill",
-        price=123,
->>>>>>> 2d27e335
-    )
-    db.add(event)
-    db.commit()
-    return event
-
-
-def seed_news(db: Session, user: User_DB):
-    news = [
-        News_DB(
-            title_sv="Min första nyhet :))",
-            title_en="My first news :smilyface:",
-            content_sv="Oj här var det ju en massa spännande saker man kunde läsa!",
-            content_en="Whoops here there was a lot of content to read!",
-            author_id=user.id,
-        ),
-        News_DB(
-            title_sv="En annan nyhet",
-            title_en="Another news",
-            content_sv="Lite mer content",
-            content_en="A bit more content",
-            author_id=user.id,
-        ),
-    ]
-
-    for i in range(1, 100):
-        news.append(
-            News_DB(
-                title_sv="test",
-                title_en="Another news",
-                content_sv="Lite mer content",
-                content_en="A bit more content",
-                author_id=user.id,
-            )
-        )
-
-    db.add_all(news)
-    db.commit()
-
-
-def seed_songs_and_song_category(db: Session):
-    category = SongCategory_DB(name="Lofi hip hop - beats to study/relax to")
-    db.add(category)
-
-    song = Song_DB(
-        title="Never Gonna Give You Up",
-        author="rick astley n77",
-        content="Blah,blah,blah",
-        category_id=1,
-    )
-
-    db.add(song)
-    db.commit()
-    return
-
-
-def seed_ads(db: Session):
-    users = db.query(User_DB).all()
-
-    ad = BookAd_DB(title="Endim", course="FMNAF05", author="Jonas", price=50, selling=True, user_id=users[0].id)
-    db.add(ad)
-    ad = BookAd_DB(title="Flerdim", course="FMNAF25", author="Jonas", price=190, selling=True, user_id=users[0].id)
-    db.add(ad)
-    ad = BookAd_DB(title="Linalg", course="FMNAF35", author="Jonas", price=920, selling=True, user_id=users[2].id)
-    db.add(ad)
-    ad = BookAd_DB(title="Våglära", course="VAG01", author="Tjalle", price=9430, selling=False, user_id=users[1].id)
-    db.add(ad)
-    ad = BookAd_DB(title="Java", course="JA25", author="Patrik", price=50, selling=True, user_id=users[1].id)
-    db.add(ad)
-    ad = BookAd_DB(title="EffektivC", course="EC10", author="Skeppstedt", price=90, selling=True, user_id=users[0].id)
-    db.add(ad)
-    ad = BookAd_DB(title="Matstat", course="MATS100", author="Tant", price=670, selling=False, user_id=users[1].id)
-    db.add(ad)
-    ad = BookAd_DB(title="Termo", course="VARM20", author="Thomas", price=90, selling=True, user_id=users[1].id)
-    db.add(ad)
-    ad = BookAd_DB(title="Kemi", course="BOOM12", author="Bengt", price=10, selling=False, user_id=users[3].id)
-    db.add(ad)
-    ad = BookAd_DB(title="Endim", course="FMNAF05", author="Jonas", price=1, selling=True, user_id=users[4].id)
-    db.add(ad)
-    ad = BookAd_DB(title="Endim", course="FMNAF05", author="Jonas", price=10, selling=True, user_id=users[2].id)
-    db.add(ad)
-    db.commit()
-
-
-def seed_election(db: Session):
-    starts_at = datetime.datetime.now(datetime.UTC)
-    signup_start = starts_at + datetime.timedelta(hours=24)
-    signup_end = signup_start + datetime.timedelta(hours=24)
-    elections = [
-        Election_DB(title="bajsval1928", start_time=signup_start, end_time=signup_end, description="Snälla bajs"),
-        Election_DB(title="360noscope", start_time=signup_start, end_time=signup_end, description="lol get wrekt"),
-    ]
-    db.add_all(elections)  # Use add_all to add multiple instances
-    db.commit()
-
-
-def seed_if_empty(app: FastAPI, db: Session):
-    # If there's no user, assumed DB is empty and seed it.
-    if db.query(User_DB).count() > 0:
-        return
-
-    print("Time to seed.")
-
-    councils = seed_councils(db)
-
-    posts = seed_posts(db, councils)
-
-    seed_permissions(db, posts)
-
-    boss, user = seed_users(db, app)
-
-    seed_cafe_shifts(db, user)
-
-    seed_post_users(db, boss, user, posts)
-
-    seed_events(db, councils[1])
-
-    seed_news(db, boss)
-    seed_songs_and_song_category(db)
-
-    seed_songs_and_song_category(db)
-
-    seed_ads(db)
-
-    seed_election(db)
-
-    print("Done seeding!")
+import datetime
+from fastapi import FastAPI
+from fastapi.testclient import TestClient
+from sqlalchemy.orm import Session
+from db_models.cafe_shift_model import CafeShift_DB
+from db_models.ad_model import BookAd_DB
+from db_models.council_model import Council_DB
+from db_models.election_model import Election_DB
+from db_models.event_model import Event_DB
+from db_models.news_model import News_DB
+from db_models.permission_model import Permission_DB
+from db_models.post_model import Post_DB
+from api_schemas.user_schemas import UserCreate
+from db_models.song_category_model import SongCategory_DB
+from db_models.song_model import Song_DB
+from db_models.user_model import User_DB
+from pydantic_extra_types.phone_numbers import PhoneNumber
+
+
+def seed_users(db: Session, app: FastAPI):
+    # This one seeds by actually calling user register route. Other create models directly
+    client = TestClient(app)
+    boss = UserCreate(
+        email="boss@fsektionen.se",
+        first_name="Boss",
+        last_name="AllaPostersson",
+        password="dabdab",
+        telephone_number=PhoneNumber("+46760187158"),
+        program="F",
+    )
+    user = UserCreate(
+        email="user@fsektionen.se",
+        first_name="User",
+        last_name="Userström",
+        password="dabdab",
+        telephone_number=PhoneNumber("+46706427444"),
+        program="F",
+    )
+    user2 = UserCreate(
+        email="user2@fsektionen.se",
+        first_name="User2",
+        last_name="Userström2",
+        password="dabdab",
+        telephone_number=PhoneNumber("+46760187158"),
+    )
+    user3 = UserCreate(
+        email="user3@fsektionen.se",
+        first_name="User3",
+        last_name="Userström3",
+        password="dabdab",
+        telephone_number=PhoneNumber("+46760187158"),
+    )
+    user4 = UserCreate(
+        email="user4@fsektionen.se",
+        first_name="User4",
+        last_name="Userström4",
+        password="dabdab",
+        telephone_number=PhoneNumber("+46760187158"),
+    )
+
+    boss_response = client.post("/auth/register", json=boss.model_dump())
+    assert boss_response.status_code == 201
+    response = client.post("/auth/register", json=user.model_dump())
+    assert response.status_code == 201
+    user2_response = client.post("/auth/register", json=user2.model_dump())
+    assert user2_response.status_code == 201
+    user3_response = client.post("/auth/register", json=user3.model_dump())
+    assert user3_response.status_code == 201
+    user4_response = client.post("/auth/register", json=user4.model_dump())
+    assert user4_response.status_code == 201
+
+    client.close()
+    boss_id = boss_response.json()["id"]
+    user_id = response.json()["id"]
+    user2_id = user2_response.json()["id"]
+    user3_id = user3_response.json()["id"]
+    user4_id = user4_response.json()["id"]
+
+    # now fetch the created users and set is_verified to True
+    boss = db.query(User_DB).filter_by(id=boss_id).one()
+    user = db.query(User_DB).filter_by(id=user_id).one()
+    user2 = db.query(User_DB).filter_by(id=user2_id).one()
+    user3 = db.query(User_DB).filter_by(id=user3_id).one()
+    user4 = db.query(User_DB).filter_by(id=user4_id).one()
+
+    boss.is_verified = True
+    user.is_verified = True
+    boss.is_member = True
+    user2.is_verified = True
+    user3.is_verified = True
+    user4.is_verified = True
+    boss.is_member = True
+    user.is_member = True
+    user2.is_member = True
+    user3.is_member = True
+    user4.is_member = True
+
+    db.commit()
+    return boss, user
+
+
+def seed_cafe_shifts(db: Session, user: User_DB):
+    starts_at = datetime.datetime.now(datetime.UTC)
+    ends_at = starts_at + datetime.timedelta(hours=1)
+    shift = CafeShift_DB(starts_at=starts_at, ends_at=ends_at)
+    shift.user = user
+    shift.user_id = user.id
+    db.add(shift)
+    db.commit()
+    return shift
+
+
+def seed_councils(db: Session):
+    councils = [
+        Council_DB(name="Kodmästeriet", description="bra beskrivning"),
+        Council_DB(name="Sanningsministeriet", description="bättre beskrivning"),
+    ]
+    db.add_all(councils)
+    db.commit()
+
+    return councils
+
+
+def seed_posts(db: Session, some_councils: list[Council_DB]):
+    posts = [
+        Post_DB(name="Buggmästare", council_id=some_councils[0].id),
+        Post_DB(name="Lallare", council_id=some_councils[0].id),
+        Post_DB(name="Mytoman", council_id=some_councils[1].id),
+    ]
+    db.add_all(posts)
+    db.commit()
+
+    return posts
+
+
+def seed_post_users(db: Session, boss: User_DB, user: User_DB, posts: list[Post_DB]):
+    # Give posts to users
+    boss.posts = posts
+    user.posts.append(posts[0])
+    db.commit()
+
+
+# Wrapper class for Permission_DB that includes the target posts
+class Permission(Permission_DB):
+    def __init__(self, action=None, target=None, posts: list[str] = []):
+        super().__init__(action=action, target=target)
+        self.posts = posts
+
+    def degenerate(self) -> super:
+        return Permission_DB(action=self.action, target=self.target)
+
+
+def seed_permissions(db: Session, posts: list[Post_DB]):
+
+    perm1 = Permission_DB(action="manage", target="Permission")
+    perm2 = Permission_DB(action="view", target="User")
+    perm3 = Permission_DB(action="manage", target="Event")
+    perm4 = Permission_DB(action="manage", target="Post")
+    perm5 = Permission_DB(action="manage", target="News")
+    perm6 = Permission_DB(action="manage", target="Song")
+    perm7 = Permission_DB(action="manage", target="Gallery")
+    perm8 = Permission_DB(action="manage", target="Ads")
+    perm9 = Permission_DB(action="manage", target="Car")
+    perm10 = Permission_DB(action="manage", target="Election")
+    perm11 = Permission_DB(action="manage", target="Cafe")
+    perm21 = Permission_DB(action="manage", target="Groups")
+    perm17 = Permission_DB(action="view", target="Groups")
+    perm69 = Permission_DB(action="manage", target="UserDoorAccess")
+    perm1337 = Permission_DB(action="view", target="UserDoorAccess")
+
+    perm23 = Permission_DB(action="manage", target="Adventure Missions")
+    perm34 = Permission_DB(action="manage", target="Nollning")
+    perm36 = Permission_DB(action="view", target="Nollning")
+
+    posts[0].permissions.append(perm1)
+    posts[0].permissions.append(perm2)
+    posts[1].permissions.append(perm3)
+    posts[0].permissions.append(perm4)
+    posts[1].permissions.append(perm5)
+    posts[0].permissions.append(perm6)
+    posts[0].permissions.append(perm7)
+    posts[0].permissions.append(perm8)
+    posts[0].permissions.append(perm9)
+    posts[0].permissions.append(perm10)
+    posts[1].permissions.append(perm11)
+    posts[0].permissions.append(perm21)
+    posts[0].permissions.append(perm23)
+    posts[0].permissions.append(perm34)
+    posts[0].permissions.append(perm36)
+    posts[0].permissions.append(perm69)
+    posts[0].permissions.append(perm1337)
+
+    permissions = [
+        Permission(action="manage", target="Permission", posts=["Buggmästare"]),
+        Permission(action="view", target="User", posts=["Buggmästare"]),
+        Permission(action="manage", target="Event", posts=["Lallare"]),
+        Permission(action="manage", target="Post", posts=["Buggmästare"]),
+        Permission(action="manage", target="News", posts=["Lallare"]),
+        Permission(action="manage", target="Song", posts=["Buggmästare"]),
+        Permission(action="manage", target="Gallery", posts=["Buggmästare"]),
+        Permission(action="manage", target="Ads", posts=["Buggmästare"]),
+        Permission(action="manage", target="Car", posts=["Buggmästare"]),
+        Permission(action="manage", target="Election", posts=["Buggmästare"]),
+        Permission(action="manage", target="Cafe", posts=["Lallare"]),
+        Permission(action="manage", target="Groups", posts=["Buggmästare"]),
+        Permission(action="manage", target="Tags", posts=["Buggmästare"]),
+        Permission(action="manage", target="Adventure Missions", posts=["Buggmästare"]),
+        Permission(action="manage", target="Nollning", posts=["Buggmästare"]),
+        Permission(action="view", target="Nollning", posts=["Buggmästare"]),
+        Permission(action="manage", target="Council", posts=["Buggmästare"]),
+        Permission(action="view", target="Council", posts=["Buggmästare"]),
+        Permission(action="manage", target="User", posts=["Buggmästare"]),
+    ]
+
+    [[post.permissions.append(perm.degenerate()) for perm in permissions if post.name in perm.posts] for post in posts]
+
+    db.commit()
+
+
+def seed_events(db: Session, one_council: Council_DB):
+    starts_at = datetime.datetime.now(datetime.UTC)
+    signup_start = starts_at + datetime.timedelta(hours=1)
+    signup_end = signup_start + datetime.timedelta(hours=1)
+    ends_at = signup_end + datetime.timedelta(hours=1)
+    event = Event_DB(
+        council_id=one_council.id,
+        starts_at=starts_at,
+        ends_at=ends_at,
+        description_en="Dis gun be litty",
+        description_sv="Det blir fett gäähda",
+        title_en="Phat party",
+        title_sv="Loyde gähdda",
+        signup_start=signup_start,
+        signup_end=signup_end,
+        location="Mattehuset",
+        dress_code="vad du vill",
+        price=123,
+    )
+    db.add(event)
+    db.commit()
+    return event
+
+
+def seed_news(db: Session, user: User_DB):
+    news = [
+        News_DB(
+            title_sv="Min första nyhet :))",
+            title_en="My first news :smilyface:",
+            content_sv="Oj här var det ju en massa spännande saker man kunde läsa!",
+            content_en="Whoops here there was a lot of content to read!",
+            author_id=user.id,
+        ),
+        News_DB(
+            title_sv="En annan nyhet",
+            title_en="Another news",
+            content_sv="Lite mer content",
+            content_en="A bit more content",
+            author_id=user.id,
+        ),
+    ]
+
+    for i in range(1, 100):
+        news.append(
+            News_DB(
+                title_sv="test",
+                title_en="Another news",
+                content_sv="Lite mer content",
+                content_en="A bit more content",
+                author_id=user.id,
+            )
+        )
+
+    db.add_all(news)
+    db.commit()
+
+
+def seed_songs_and_song_category(db: Session):
+    category = SongCategory_DB(name="Lofi hip hop - beats to study/relax to")
+    db.add(category)
+
+    song = Song_DB(
+        title="Never Gonna Give You Up",
+        author="rick astley n77",
+        content="Blah,blah,blah",
+        category_id=1,
+    )
+
+    db.add(song)
+    db.commit()
+    return
+
+
+def seed_ads(db: Session):
+    users = db.query(User_DB).all()
+
+    ad = BookAd_DB(title="Endim", course="FMNAF05", author="Jonas", price=50, selling=True, user_id=users[0].id)
+    db.add(ad)
+    ad = BookAd_DB(title="Flerdim", course="FMNAF25", author="Jonas", price=190, selling=True, user_id=users[0].id)
+    db.add(ad)
+    ad = BookAd_DB(title="Linalg", course="FMNAF35", author="Jonas", price=920, selling=True, user_id=users[2].id)
+    db.add(ad)
+    ad = BookAd_DB(title="Våglära", course="VAG01", author="Tjalle", price=9430, selling=False, user_id=users[1].id)
+    db.add(ad)
+    ad = BookAd_DB(title="Java", course="JA25", author="Patrik", price=50, selling=True, user_id=users[1].id)
+    db.add(ad)
+    ad = BookAd_DB(title="EffektivC", course="EC10", author="Skeppstedt", price=90, selling=True, user_id=users[0].id)
+    db.add(ad)
+    ad = BookAd_DB(title="Matstat", course="MATS100", author="Tant", price=670, selling=False, user_id=users[1].id)
+    db.add(ad)
+    ad = BookAd_DB(title="Termo", course="VARM20", author="Thomas", price=90, selling=True, user_id=users[1].id)
+    db.add(ad)
+    ad = BookAd_DB(title="Kemi", course="BOOM12", author="Bengt", price=10, selling=False, user_id=users[3].id)
+    db.add(ad)
+    ad = BookAd_DB(title="Endim", course="FMNAF05", author="Jonas", price=1, selling=True, user_id=users[4].id)
+    db.add(ad)
+    ad = BookAd_DB(title="Endim", course="FMNAF05", author="Jonas", price=10, selling=True, user_id=users[2].id)
+    db.add(ad)
+    db.commit()
+
+
+def seed_election(db: Session):
+    starts_at = datetime.datetime.now(datetime.UTC)
+    signup_start = starts_at + datetime.timedelta(hours=24)
+    signup_end = signup_start + datetime.timedelta(hours=24)
+    elections = [
+        Election_DB(title="bajsval1928", start_time=signup_start, end_time=signup_end, description="Snälla bajs"),
+        Election_DB(title="360noscope", start_time=signup_start, end_time=signup_end, description="lol get wrekt"),
+    ]
+    db.add_all(elections)  # Use add_all to add multiple instances
+    db.commit()
+
+
+def seed_if_empty(app: FastAPI, db: Session):
+    # If there's no user, assumed DB is empty and seed it.
+    if db.query(User_DB).count() > 0:
+        return
+
+    print("Time to seed.")
+
+    councils = seed_councils(db)
+
+    posts = seed_posts(db, councils)
+
+    seed_permissions(db, posts)
+
+    boss, user = seed_users(db, app)
+
+    seed_cafe_shifts(db, user)
+
+    seed_post_users(db, boss, user, posts)
+
+    seed_events(db, councils[1])
+
+    seed_news(db, boss)
+    seed_songs_and_song_category(db)
+
+    seed_songs_and_song_category(db)
+
+    seed_ads(db)
+
+    seed_election(db)
+
+    print("Done seeding!")