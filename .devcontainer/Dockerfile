--- conflicted
+++ resolved
@@ -1,54 +1,49 @@
-# Our image starts with Debian
-FROM debian:12.7
-
-RUN apt-get update -y
-
-# This adds the PostgreSQL APT repository so postgres can be apt installed
-RUN apt-get install -y postgresql-common
-RUN /usr/share/postgresql-common/pgdg/apt.postgresql.org.sh -y
-
-# With the APT repository added we may apt install postgres, sed is for editing text later
-<<<<<<< HEAD
-RUN apt install -y postgresql-16 sed redis-server
-=======
-RUN apt-get install -y postgresql-16 sed
->>>>>>> b1b94c19
-
-# Preliminary way to add postgres authentication. Prepend a line in postgres conf using sed  
-RUN sed -i '1s;^;host all postgres samenet trust\n;' /etc/postgresql/16/main/pg_hba.conf
-
-# python venv must be installed through apt
-RUN apt-get install -y python3.11 python3.11-venv sudo git
-
-ENV ENVIRONMENT=development
-ENV DATABASE_URL="postgresql+psycopg://postgres:password@localhost:5432/postgres"
-<<<<<<< HEAD
-ENV REDIS_URL="redis://localhost:6379/0"
-=======
-ENV TEST_DATABASE_URL="postgresql+psycopg://postgres:password@localhost:5432/postgres_test"
-
->>>>>>> b1b94c19
-
-# In prod we must NOT run our container with root user, security risk. 
-# In the future I think we should use non-root user event in dev to make environment similar to prod
-
-# Now create a non root user
-# ARG USERNAME=gunnar
-# ARG USER_UID=1000
-# ARG USER_GID=$USER_UID
-
-
-# Create the user
-# RUN groupadd --gid $USER_GID $USERNAME \
-  # && useradd --uid $USER_UID --gid $USER_GID -m $USERNAME 
-
-# \
-# [Optional] Add sudo support. Omit if you don't need to install software after connecting.
-# && apt-get update \
-# && apt-get install -y sudo \
-# && echo $USERNAME ALL=\(root\) NOPASSWD:ALL > /etc/sudoers.d/$USERNAME \
-# && chmod 0440 /etc/sudoers.d/$USERNAME
-
-# set our non-root user as default. running container as user 'root' is not secure
-# RUN PATH=$PATH:/home/gunnar/.local/bin
+# Our image starts with Debian
+FROM debian:12.7
+
+RUN apt-get update -y
+
+# This adds the PostgreSQL APT repository so postgres can be apt installed
+RUN apt-get install -y postgresql-common
+RUN /usr/share/postgresql-common/pgdg/apt.postgresql.org.sh -y
+
+# With the APT repository added we may apt install postgres, sed is for editing text later
+
+RUN apt-get install -y postgresql-16 sed redis-server
+
+
+# Preliminary way to add postgres authentication. Prepend a line in postgres conf using sed  
+RUN sed -i '1s;^;host all postgres samenet trust\n;' /etc/postgresql/16/main/pg_hba.conf
+
+# python venv must be installed through apt
+RUN apt-get install -y python3.11 python3.11-venv sudo git
+
+ENV ENVIRONMENT=development
+ENV DATABASE_URL="postgresql+psycopg://postgres:password@localhost:5432/postgres"
+ENV REDIS_URL="redis://localhost:6379/0"
+ENV TEST_DATABASE_URL="postgresql+psycopg://postgres:password@localhost:5432/postgres_test"
+
+
+# In prod we must NOT run our container with root user, security risk. 
+# In the future I think we should use non-root user event in dev to make environment similar to prod
+
+# Now create a non root user
+# ARG USERNAME=gunnar
+# ARG USER_UID=1000
+# ARG USER_GID=$USER_UID
+
+
+# Create the user
+# RUN groupadd --gid $USER_GID $USERNAME \
+  # && useradd --uid $USER_UID --gid $USER_GID -m $USERNAME 
+
+# \
+# [Optional] Add sudo support. Omit if you don't need to install software after connecting.
+# && apt-get update \
+# && apt-get install -y sudo \
+# && echo $USERNAME ALL=\(root\) NOPASSWD:ALL > /etc/sudoers.d/$USERNAME \
+# && chmod 0440 /etc/sudoers.d/$USERNAME
+
+# set our non-root user as default. running container as user 'root' is not secure
+# RUN PATH=$PATH:/home/gunnar/.local/bin
 # USER $USERNAME