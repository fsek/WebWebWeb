--- conflicted
+++ resolved
@@ -13,11 +13,8 @@
     name: str
     posts: list[PostRead]
     events: list[EventRead]
-<<<<<<< HEAD
     description: str | None
-=======
 
 
 class CouncilUpdate(BaseSchema):
-    name: str | None = None
->>>>>>> 4e6588e1
+    name: str | None = None