from typing import Annotated
from pydantic import StringConstraints
from fastapi_users_pelicanq import schemas as fastapi_users_schemas
from helpers.constants import MAX_FIRST_NAME_LEN, MAX_LAST_NAME_LEN
from api_schemas.base_schema import BaseSchema
from pydantic_extra_types.phone_numbers import PhoneNumber
from helpers.types import USER_FOOD_PREFERENCES, datetime_utc
from typing import List 


class _UserEventRead(BaseSchema):
    id: int


class _UserPostRead(BaseSchema):
    id: int
    name: str
    council_id: int


class UserRead(fastapi_users_schemas.BaseUser[int], BaseSchema):
    first_name: str
    last_name: str
    email: str
    posts: list[_UserPostRead]
    events: list[_UserEventRead]
    telephone_number: PhoneNumber
    start_year: int
    account_created: datetime_utc
<<<<<<< HEAD
    food_preferences: List[USER_FOOD_PREFERENCES] 
    food_custom: str | None  


class UserSignupRead(fastapi_users_schemas.BaseUser[int], BaseSchema):
    first_name: str
    last_name: str
    email: str
    telephone_number: PhoneNumber
    start_year: int
    account_created: datetime_utc
    program: str | None
    food_preferences: List[USER_FOOD_PREFERENCES] | None = None 
    food_custom: str | None = None
=======
    want_notifications: bool
>>>>>>> b747faec


# fastapi-users will take all fields on this model and feed into the user constructor User_DB(...) when /auth/register route is called

class UserCreate(fastapi_users_schemas.BaseUserCreate, BaseSchema):
    first_name: Annotated[str, StringConstraints(max_length=MAX_FIRST_NAME_LEN)]
    last_name: Annotated[str, StringConstraints(max_length=MAX_LAST_NAME_LEN)]
    telephone_number: PhoneNumber | None = None
    start_year: int | None = None
    program: str | None = None
    food_preferences: List[USER_FOOD_PREFERENCES] | None = None
    food_custom: str | None = None
    pass


class MeUpdate(BaseSchema):
    first_name: str | None = None
    last_name: str | None = None
    start_year: int | None = None
    program: str | None = None
<<<<<<< HEAD
    food_preferences: List[USER_FOOD_PREFERENCES]| None = None
    food_custom: str | None = None
=======
    notifications: bool | None = None
>>>>>>> b747faec


# class UserUpdate(fastapi_users_schemas.BaseUserUpdate, BaseSchema):
#     first_name: str
#     last_name: str
#     pass
<|MERGE_RESOLUTION|>--- conflicted
+++ resolved
@@ -1,79 +1,73 @@
-from typing import Annotated
-from pydantic import StringConstraints
-from fastapi_users_pelicanq import schemas as fastapi_users_schemas
-from helpers.constants import MAX_FIRST_NAME_LEN, MAX_LAST_NAME_LEN
-from api_schemas.base_schema import BaseSchema
-from pydantic_extra_types.phone_numbers import PhoneNumber
-from helpers.types import USER_FOOD_PREFERENCES, datetime_utc
-from typing import List 
-
-
-class _UserEventRead(BaseSchema):
-    id: int
-
-
-class _UserPostRead(BaseSchema):
-    id: int
-    name: str
-    council_id: int
-
-
-class UserRead(fastapi_users_schemas.BaseUser[int], BaseSchema):
-    first_name: str
-    last_name: str
-    email: str
-    posts: list[_UserPostRead]
-    events: list[_UserEventRead]
-    telephone_number: PhoneNumber
-    start_year: int
-    account_created: datetime_utc
-<<<<<<< HEAD
-    food_preferences: List[USER_FOOD_PREFERENCES] 
-    food_custom: str | None  
-
-
-class UserSignupRead(fastapi_users_schemas.BaseUser[int], BaseSchema):
-    first_name: str
-    last_name: str
-    email: str
-    telephone_number: PhoneNumber
-    start_year: int
-    account_created: datetime_utc
-    program: str | None
-    food_preferences: List[USER_FOOD_PREFERENCES] | None = None 
-    food_custom: str | None = None
-=======
-    want_notifications: bool
->>>>>>> b747faec
-
-
-# fastapi-users will take all fields on this model and feed into the user constructor User_DB(...) when /auth/register route is called
-
-class UserCreate(fastapi_users_schemas.BaseUserCreate, BaseSchema):
-    first_name: Annotated[str, StringConstraints(max_length=MAX_FIRST_NAME_LEN)]
-    last_name: Annotated[str, StringConstraints(max_length=MAX_LAST_NAME_LEN)]
-    telephone_number: PhoneNumber | None = None
-    start_year: int | None = None
-    program: str | None = None
-    food_preferences: List[USER_FOOD_PREFERENCES] | None = None
-    food_custom: str | None = None
-    pass
-
-
-class MeUpdate(BaseSchema):
-    first_name: str | None = None
-    last_name: str | None = None
-    start_year: int | None = None
-    program: str | None = None
-<<<<<<< HEAD
-    food_preferences: List[USER_FOOD_PREFERENCES]| None = None
-    food_custom: str | None = None
-=======
-    notifications: bool | None = None
->>>>>>> b747faec
-
-
-# class UserUpdate(fastapi_users_schemas.BaseUserUpdate, BaseSchema):
-#     first_name: str
-#     last_name: str
-#     pass
+from typing import Annotated
+from pydantic import StringConstraints
+from fastapi_users_pelicanq import schemas as fastapi_users_schemas
+from helpers.constants import MAX_FIRST_NAME_LEN, MAX_LAST_NAME_LEN
+from api_schemas.base_schema import BaseSchema
+from pydantic_extra_types.phone_numbers import PhoneNumber
+from helpers.types import USER_FOOD_PREFERENCES, datetime_utc
+from typing import List 
+
+
+class _UserEventRead(BaseSchema):
+    id: int
+
+
+class _UserPostRead(BaseSchema):
+    id: int
+    name: str
+    council_id: int
+
+
+class UserRead(fastapi_users_schemas.BaseUser[int], BaseSchema):
+    first_name: str
+    last_name: str
+    email: str
+    posts: list[_UserPostRead]
+    events: list[_UserEventRead]
+    telephone_number: PhoneNumber
+    start_year: int
+    account_created: datetime_utc
+    food_preferences: List[USER_FOOD_PREFERENCES] 
+    food_custom: str | None  
+
+
+class UserSignupRead(fastapi_users_schemas.BaseUser[int], BaseSchema):
+    first_name: str
+    last_name: str
+    email: str
+    telephone_number: PhoneNumber
+    start_year: int
+    account_created: datetime_utc
+    program: str | None
+    food_preferences: List[USER_FOOD_PREFERENCES] | None = None 
+    food_custom: str | None = None
+    want_notifications: bool
+
+
+# fastapi-users will take all fields on this model and feed into the user constructor User_DB(...) when /auth/register route is called
+
+class UserCreate(fastapi_users_schemas.BaseUserCreate, BaseSchema):
+    first_name: Annotated[str, StringConstraints(max_length=MAX_FIRST_NAME_LEN)]
+    last_name: Annotated[str, StringConstraints(max_length=MAX_LAST_NAME_LEN)]
+    telephone_number: PhoneNumber | None = None
+    start_year: int | None = None
+    program: str | None = None
+    food_preferences: List[USER_FOOD_PREFERENCES] | None = None
+    food_custom: str | None = None
+    pass
+
+
+class MeUpdate(BaseSchema):
+    first_name: str | None = None
+    last_name: str | None = None
+    start_year: int | None = None
+    program: str | None = None
+    food_preferences: List[USER_FOOD_PREFERENCES]| None = None
+    food_custom: str | None = None
+    notifications: bool | None = None
+
+
+# class UserUpdate(fastapi_users_schemas.BaseUserUpdate, BaseSchema):
+#     first_name: str
+#     last_name: str
+#     pass