from io import StringIO
import os
from fastapi import APIRouter, File, HTTPException, Response, UploadFile, status
from fastapi.responses import FileResponse, StreamingResponse
from psycopg import IntegrityError
from api_schemas.tag_schema import EventTagRead
from database import DB_dependency
from db_models.event_model import Event_DB
from api_schemas.event_schemas import AddEventTag, EventCreate, EventRead, EventUpdate
from api_schemas.user_schemas import UserRead
from db_models.event_user_model import EventUser_DB
from db_models.user_model import User_DB
from db_models.event_tag_model import EventTag_DB
from helpers.image_checker import validate_image
from db_models.post_model import Post_DB
from services.event_service import create_new_event, delete_event, update_event
from user.permission import Permission
import random
from typing import List
<<<<<<< HEAD
from helpers.types import ALLOWED_EXT, ASSETS_BASE_PATH
=======
from helpers.types import ALLOWED_EXT, ALLOWED_IMG_SIZES, ALLOWED_IMG_TYPES, ASSETS_BASE_PATH, MEMBER_ROLES
>>>>>>> 0f26f897
from pathlib import Path


import pandas as pd

event_router = APIRouter()


@event_router.get("/", response_model=list[EventRead])
def get_all_events(db: DB_dependency):
    events = db.query(Event_DB).all()
    return events


@event_router.get("/priorities", response_model=list[str])
def get_event_priorities(db: DB_dependency):

    posts = db.query(Post_DB).all()

    priorities: set[str] = set()

    for post in posts:
        priorities.add(post.name_sv)

    priorities.add("Fadder")

    priorities.add("Nolla")

    return list(priorities)


@event_router.get("/{eventId}", response_model=EventRead)
def get_single_event(db: DB_dependency, eventId: int):
    event = db.query(Event_DB).filter(Event_DB.id == eventId).one_or_none()

    if not event:
        raise HTTPException(404, detail="Event not found")

    return event


@event_router.post("/{event_id}/image", dependencies=[Permission.require("manage", "Event")])
async def post_event_image(event_id: int, db: DB_dependency, image: UploadFile = File()):
    event = db.query(Event_DB).get(event_id)
    if not event:
        raise HTTPException(404, "No event found")

    if image:

        await validate_image(image)

        filename: str = str(image.filename)
        _, ext = os.path.splitext(filename)

        ext = ext.lower()

        if ext not in ALLOWED_EXT:
            raise HTTPException(400, "file extension not allowed")

        dest_path = Path(f"{ASSETS_BASE_PATH}/events/{event.id}{ext}")

        dest_path.write_bytes(image.file.read())


@event_router.get("/{event_id}/image/{size}", dependencies=[Permission.require("manage", "Event")])
def get_event_image(event_id: int, size: ALLOWED_IMG_TYPES, db: DB_dependency):

    dims = ALLOWED_IMG_SIZES[size]

    event = db.query(Event_DB).get(event_id)
    if not event:
        raise HTTPException(404, "No image for this event")

    asset_dir = Path(f"{ASSETS_BASE_PATH}") / "events"

    matches = list(asset_dir.glob(f"{event.id}.*"))
    if not matches:
        raise HTTPException(404, "Image not found")

    filename = matches[0].name

    internal = f"/internal/{dims}{ASSETS_BASE_PATH}/events/{filename}"

    return Response(status_code=200, headers={"X-Accel-Redirect": internal})


@event_router.get("/{event_id}/image/stream", dependencies=[Permission.require("manage", "Event")])
def get_event_image_stream(event_id: int, db: DB_dependency):
    event = db.query(Event_DB).get(event_id)
    if not event:
        raise HTTPException(404, "No image for this event")

    asset_dir = Path(f"{ASSETS_BASE_PATH}") / "events"

    matches = list(asset_dir.glob(f"{event.id}.*"))
    if not matches:
        raise HTTPException(404, "Image not found")

    filename = matches[0].name

    internal = f"/{ASSETS_BASE_PATH}/events/{filename}"

    return FileResponse(internal)


@event_router.post("/", dependencies=[Permission.require("manage", "Event")], response_model=EventRead)
def create_event(
    data: EventCreate,
    db: DB_dependency,
):
    event = create_new_event(data, db)
    return event


@event_router.delete("/{event_id}", dependencies=[Permission.require("manage", "Event")], response_model=EventRead)
def event_remove(event_id: int, db: DB_dependency):
    return delete_event(event_id, db)


@event_router.patch("/{event_id}", dependencies=[Permission.require("manage", "Event")], response_model=EventRead)
def event_update(
    event_id: int,
    data: EventUpdate,
    db: DB_dependency,
):
    event = update_event(event_id, data, db)
    return event


@event_router.get(
    "/event-signups/all/{event_id}", dependencies=[Permission.require("manage", "Event")], response_model=list[UserRead]
)
def get_all_event_signups(event_id: int, db: DB_dependency):
    people_signups = db.query(EventUser_DB).filter_by(event_id=event_id).all()
    users: list[User_DB] = []
    if len(people_signups) == 0:
        return users
    users = [event_user.user for event_user in people_signups]
    return users


@event_router.get(
    "/event-signups/random/{event_id}",
    dependencies=[Permission.require("manage", "Event")],
    response_model=list[UserRead],
)
def get_random_event_signup(event_id: int, db: DB_dependency):
    event = db.query(Event_DB).filter_by(id=event_id).one_or_none()
    if event is None:
        raise HTTPException(status.HTTP_404_NOT_FOUND, detail="No event exist")
    people_signups = db.query(EventUser_DB).filter_by(event_id=event_id).all()
    users: list[User_DB] = []
    if len(people_signups) == 0:
        return users
    if len(people_signups) <= event.max_event_users:
        users = [event_user.user for event_user in people_signups]
        return users

    priorites: set[str] = set()

    prioritized_people: list[EventUser_DB] = []

    for priority in event.priorities:
        priorites.add(priority.priority)

    for person in people_signups:
        if person.priority in priorites:
            prioritized_people.append(person)

    places_left = event.max_event_users - len(prioritized_people)
    random.seed(event_id)
    random.shuffle(people_signups)

    prioritized_people.extend(people_signups[:places_left])

    users = [event_user.user for event_user in prioritized_people]

    return users


@event_router.patch(
    "/event-confirm-event-users/{event_id}",
    dependencies=[Permission.require("manage", "Event")],
    response_model=EventRead,
)
def confirm_event_users(db: DB_dependency, event_id: int, confirmed_users: list[UserRead]):
    event = db.query(Event_DB).filter_by(id=event_id).one_or_none()

    if not event:
        raise HTTPException(404, detail="Event not found")

    if len(confirmed_users) > event.max_event_users:
        raise HTTPException(400, detail="Too many users for chosen event")

    confirmed_user_ids = [user.id for user in confirmed_users]

    for event_user in event.event_users:
        if event_user.user_id in confirmed_user_ids:
            event_user.confirmed_status = True

    db.commit()
    db.refresh(event)

    return event


@event_router.post("/add-tag", dependencies=[Permission.require("manage", "Event")], response_model=AddEventTag)
def add_tag_to_event(data: AddEventTag, db: DB_dependency):

    newEventTag = EventTag_DB(tag_id=data.tag_id, event_id=data.event_id)

    try:
        db.add(newEventTag)
        db.commit()
    except IntegrityError:
        db.rollback()
        raise HTTPException(400, detail="Invalid tag id or event id")

    return newEventTag


@event_router.get("/get-event-tags/{event_id}", response_model=list[EventTagRead])
def get_event_tags(db: DB_dependency, event_id: int):
    event = db.query(Event_DB).filter(Event_DB.id == event_id).one_or_none()

    if not event:
        raise HTTPException(404, detail="Event not found")

    event_tags = event.event_tags

    return event_tags


@event_router.get("/get-event-csv/{event_id}", dependencies=[Permission.require("manage", "Event")])
def get_event_csv(db: DB_dependency, event_id: int):
    event = db.query(Event_DB).filter(Event_DB.id == event_id).one_or_none()

    if not event:
        raise HTTPException(404, detail="Event not found")

    event_users = event.event_users
    event_users.sort(key=lambda e_user: e_user.user.last_name)

    # Down the line, this should also include email address, food preference and other important information about event signups.
    names: list[str] = []
    stil_ids: list[str] = []
    telephone_numbers: list[str] = []

    for event_user in event_users:
        user = event_user.user
        names.append(f"{user.first_name} {user.last_name}")
        if user.stil_id is None:
            stil_ids.append("")
        else:
            stil_ids.append(user.stil_id)
        telephone_numbers.append(user.telephone_number)

    d = {"Name": names, "Stil-id": stil_ids, "Telephone number": telephone_numbers}

    df = pd.DataFrame(data=d)
    csv_file = StringIO()
    df.to_csv(csv_file, index=False)
    response = StreamingResponse(iter([csv_file.getvalue()]), media_type="text/csv")
    response.headers["Content-Disposition"] = "attachment; filename=event.csv"
    return response
<|MERGE_RESOLUTION|>--- conflicted
+++ resolved
@@ -1,289 +1,285 @@
-from io import StringIO
-import os
-from fastapi import APIRouter, File, HTTPException, Response, UploadFile, status
-from fastapi.responses import FileResponse, StreamingResponse
-from psycopg import IntegrityError
-from api_schemas.tag_schema import EventTagRead
-from database import DB_dependency
-from db_models.event_model import Event_DB
-from api_schemas.event_schemas import AddEventTag, EventCreate, EventRead, EventUpdate
-from api_schemas.user_schemas import UserRead
-from db_models.event_user_model import EventUser_DB
-from db_models.user_model import User_DB
-from db_models.event_tag_model import EventTag_DB
-from helpers.image_checker import validate_image
-from db_models.post_model import Post_DB
-from services.event_service import create_new_event, delete_event, update_event
-from user.permission import Permission
-import random
-from typing import List
-<<<<<<< HEAD
-from helpers.types import ALLOWED_EXT, ASSETS_BASE_PATH
-=======
-from helpers.types import ALLOWED_EXT, ALLOWED_IMG_SIZES, ALLOWED_IMG_TYPES, ASSETS_BASE_PATH, MEMBER_ROLES
->>>>>>> 0f26f897
-from pathlib import Path
-
-
-import pandas as pd
-
-event_router = APIRouter()
-
-
-@event_router.get("/", response_model=list[EventRead])
-def get_all_events(db: DB_dependency):
-    events = db.query(Event_DB).all()
-    return events
-
-
-@event_router.get("/priorities", response_model=list[str])
-def get_event_priorities(db: DB_dependency):
-
-    posts = db.query(Post_DB).all()
-
-    priorities: set[str] = set()
-
-    for post in posts:
-        priorities.add(post.name_sv)
-
-    priorities.add("Fadder")
-
-    priorities.add("Nolla")
-
-    return list(priorities)
-
-
-@event_router.get("/{eventId}", response_model=EventRead)
-def get_single_event(db: DB_dependency, eventId: int):
-    event = db.query(Event_DB).filter(Event_DB.id == eventId).one_or_none()
-
-    if not event:
-        raise HTTPException(404, detail="Event not found")
-
-    return event
-
-
-@event_router.post("/{event_id}/image", dependencies=[Permission.require("manage", "Event")])
-async def post_event_image(event_id: int, db: DB_dependency, image: UploadFile = File()):
-    event = db.query(Event_DB).get(event_id)
-    if not event:
-        raise HTTPException(404, "No event found")
-
-    if image:
-
-        await validate_image(image)
-
-        filename: str = str(image.filename)
-        _, ext = os.path.splitext(filename)
-
-        ext = ext.lower()
-
-        if ext not in ALLOWED_EXT:
-            raise HTTPException(400, "file extension not allowed")
-
-        dest_path = Path(f"{ASSETS_BASE_PATH}/events/{event.id}{ext}")
-
-        dest_path.write_bytes(image.file.read())
-
-
-@event_router.get("/{event_id}/image/{size}", dependencies=[Permission.require("manage", "Event")])
-def get_event_image(event_id: int, size: ALLOWED_IMG_TYPES, db: DB_dependency):
-
-    dims = ALLOWED_IMG_SIZES[size]
-
-    event = db.query(Event_DB).get(event_id)
-    if not event:
-        raise HTTPException(404, "No image for this event")
-
-    asset_dir = Path(f"{ASSETS_BASE_PATH}") / "events"
-
-    matches = list(asset_dir.glob(f"{event.id}.*"))
-    if not matches:
-        raise HTTPException(404, "Image not found")
-
-    filename = matches[0].name
-
-    internal = f"/internal/{dims}{ASSETS_BASE_PATH}/events/{filename}"
-
-    return Response(status_code=200, headers={"X-Accel-Redirect": internal})
-
-
-@event_router.get("/{event_id}/image/stream", dependencies=[Permission.require("manage", "Event")])
-def get_event_image_stream(event_id: int, db: DB_dependency):
-    event = db.query(Event_DB).get(event_id)
-    if not event:
-        raise HTTPException(404, "No image for this event")
-
-    asset_dir = Path(f"{ASSETS_BASE_PATH}") / "events"
-
-    matches = list(asset_dir.glob(f"{event.id}.*"))
-    if not matches:
-        raise HTTPException(404, "Image not found")
-
-    filename = matches[0].name
-
-    internal = f"/{ASSETS_BASE_PATH}/events/{filename}"
-
-    return FileResponse(internal)
-
-
-@event_router.post("/", dependencies=[Permission.require("manage", "Event")], response_model=EventRead)
-def create_event(
-    data: EventCreate,
-    db: DB_dependency,
-):
-    event = create_new_event(data, db)
-    return event
-
-
-@event_router.delete("/{event_id}", dependencies=[Permission.require("manage", "Event")], response_model=EventRead)
-def event_remove(event_id: int, db: DB_dependency):
-    return delete_event(event_id, db)
-
-
-@event_router.patch("/{event_id}", dependencies=[Permission.require("manage", "Event")], response_model=EventRead)
-def event_update(
-    event_id: int,
-    data: EventUpdate,
-    db: DB_dependency,
-):
-    event = update_event(event_id, data, db)
-    return event
-
-
-@event_router.get(
-    "/event-signups/all/{event_id}", dependencies=[Permission.require("manage", "Event")], response_model=list[UserRead]
-)
-def get_all_event_signups(event_id: int, db: DB_dependency):
-    people_signups = db.query(EventUser_DB).filter_by(event_id=event_id).all()
-    users: list[User_DB] = []
-    if len(people_signups) == 0:
-        return users
-    users = [event_user.user for event_user in people_signups]
-    return users
-
-
-@event_router.get(
-    "/event-signups/random/{event_id}",
-    dependencies=[Permission.require("manage", "Event")],
-    response_model=list[UserRead],
-)
-def get_random_event_signup(event_id: int, db: DB_dependency):
-    event = db.query(Event_DB).filter_by(id=event_id).one_or_none()
-    if event is None:
-        raise HTTPException(status.HTTP_404_NOT_FOUND, detail="No event exist")
-    people_signups = db.query(EventUser_DB).filter_by(event_id=event_id).all()
-    users: list[User_DB] = []
-    if len(people_signups) == 0:
-        return users
-    if len(people_signups) <= event.max_event_users:
-        users = [event_user.user for event_user in people_signups]
-        return users
-
-    priorites: set[str] = set()
-
-    prioritized_people: list[EventUser_DB] = []
-
-    for priority in event.priorities:
-        priorites.add(priority.priority)
-
-    for person in people_signups:
-        if person.priority in priorites:
-            prioritized_people.append(person)
-
-    places_left = event.max_event_users - len(prioritized_people)
-    random.seed(event_id)
-    random.shuffle(people_signups)
-
-    prioritized_people.extend(people_signups[:places_left])
-
-    users = [event_user.user for event_user in prioritized_people]
-
-    return users
-
-
-@event_router.patch(
-    "/event-confirm-event-users/{event_id}",
-    dependencies=[Permission.require("manage", "Event")],
-    response_model=EventRead,
-)
-def confirm_event_users(db: DB_dependency, event_id: int, confirmed_users: list[UserRead]):
-    event = db.query(Event_DB).filter_by(id=event_id).one_or_none()
-
-    if not event:
-        raise HTTPException(404, detail="Event not found")
-
-    if len(confirmed_users) > event.max_event_users:
-        raise HTTPException(400, detail="Too many users for chosen event")
-
-    confirmed_user_ids = [user.id for user in confirmed_users]
-
-    for event_user in event.event_users:
-        if event_user.user_id in confirmed_user_ids:
-            event_user.confirmed_status = True
-
-    db.commit()
-    db.refresh(event)
-
-    return event
-
-
-@event_router.post("/add-tag", dependencies=[Permission.require("manage", "Event")], response_model=AddEventTag)
-def add_tag_to_event(data: AddEventTag, db: DB_dependency):
-
-    newEventTag = EventTag_DB(tag_id=data.tag_id, event_id=data.event_id)
-
-    try:
-        db.add(newEventTag)
-        db.commit()
-    except IntegrityError:
-        db.rollback()
-        raise HTTPException(400, detail="Invalid tag id or event id")
-
-    return newEventTag
-
-
-@event_router.get("/get-event-tags/{event_id}", response_model=list[EventTagRead])
-def get_event_tags(db: DB_dependency, event_id: int):
-    event = db.query(Event_DB).filter(Event_DB.id == event_id).one_or_none()
-
-    if not event:
-        raise HTTPException(404, detail="Event not found")
-
-    event_tags = event.event_tags
-
-    return event_tags
-
-
-@event_router.get("/get-event-csv/{event_id}", dependencies=[Permission.require("manage", "Event")])
-def get_event_csv(db: DB_dependency, event_id: int):
-    event = db.query(Event_DB).filter(Event_DB.id == event_id).one_or_none()
-
-    if not event:
-        raise HTTPException(404, detail="Event not found")
-
-    event_users = event.event_users
-    event_users.sort(key=lambda e_user: e_user.user.last_name)
-
-    # Down the line, this should also include email address, food preference and other important information about event signups.
-    names: list[str] = []
-    stil_ids: list[str] = []
-    telephone_numbers: list[str] = []
-
-    for event_user in event_users:
-        user = event_user.user
-        names.append(f"{user.first_name} {user.last_name}")
-        if user.stil_id is None:
-            stil_ids.append("")
-        else:
-            stil_ids.append(user.stil_id)
-        telephone_numbers.append(user.telephone_number)
-
-    d = {"Name": names, "Stil-id": stil_ids, "Telephone number": telephone_numbers}
-
-    df = pd.DataFrame(data=d)
-    csv_file = StringIO()
-    df.to_csv(csv_file, index=False)
-    response = StreamingResponse(iter([csv_file.getvalue()]), media_type="text/csv")
-    response.headers["Content-Disposition"] = "attachment; filename=event.csv"
-    return response
+from io import StringIO
+import os
+from fastapi import APIRouter, File, HTTPException, Response, UploadFile, status
+from fastapi.responses import FileResponse, StreamingResponse
+from psycopg import IntegrityError
+from api_schemas.tag_schema import EventTagRead
+from database import DB_dependency
+from db_models.event_model import Event_DB
+from api_schemas.event_schemas import AddEventTag, EventCreate, EventRead, EventUpdate
+from api_schemas.user_schemas import UserRead
+from db_models.event_user_model import EventUser_DB
+from db_models.user_model import User_DB
+from db_models.event_tag_model import EventTag_DB
+from helpers.image_checker import validate_image
+from db_models.post_model import Post_DB
+from services.event_service import create_new_event, delete_event, update_event
+from user.permission import Permission
+import random
+from typing import List
+from helpers.types import ALLOWED_EXT, ALLOWED_IMG_SIZES, ALLOWED_IMG_TYPES, ASSETS_BASE_PATH, MEMBER_ROLES
+from pathlib import Path
+
+
+import pandas as pd
+
+event_router = APIRouter()
+
+
+@event_router.get("/", response_model=list[EventRead])
+def get_all_events(db: DB_dependency):
+    events = db.query(Event_DB).all()
+    return events
+
+
+@event_router.get("/priorities", response_model=list[str])
+def get_event_priorities(db: DB_dependency):
+
+    posts = db.query(Post_DB).all()
+
+    priorities: set[str] = set()
+
+    for post in posts:
+        priorities.add(post.name_sv)
+
+    priorities.add("Fadder")
+
+    priorities.add("Nolla")
+
+    return list(priorities)
+
+
+@event_router.get("/{eventId}", response_model=EventRead)
+def get_single_event(db: DB_dependency, eventId: int):
+    event = db.query(Event_DB).filter(Event_DB.id == eventId).one_or_none()
+
+    if not event:
+        raise HTTPException(404, detail="Event not found")
+
+    return event
+
+
+@event_router.post("/{event_id}/image", dependencies=[Permission.require("manage", "Event")])
+async def post_event_image(event_id: int, db: DB_dependency, image: UploadFile = File()):
+    event = db.query(Event_DB).get(event_id)
+    if not event:
+        raise HTTPException(404, "No event found")
+
+    if image:
+
+        await validate_image(image)
+
+        filename: str = str(image.filename)
+        _, ext = os.path.splitext(filename)
+
+        ext = ext.lower()
+
+        if ext not in ALLOWED_EXT:
+            raise HTTPException(400, "file extension not allowed")
+
+        dest_path = Path(f"{ASSETS_BASE_PATH}/events/{event.id}{ext}")
+
+        dest_path.write_bytes(image.file.read())
+
+
+@event_router.get("/{event_id}/image/{size}", dependencies=[Permission.require("manage", "Event")])
+def get_event_image(event_id: int, size: ALLOWED_IMG_TYPES, db: DB_dependency):
+
+    dims = ALLOWED_IMG_SIZES[size]
+
+    event = db.query(Event_DB).get(event_id)
+    if not event:
+        raise HTTPException(404, "No image for this event")
+
+    asset_dir = Path(f"{ASSETS_BASE_PATH}") / "events"
+
+    matches = list(asset_dir.glob(f"{event.id}.*"))
+    if not matches:
+        raise HTTPException(404, "Image not found")
+
+    filename = matches[0].name
+
+    internal = f"/internal/{dims}{ASSETS_BASE_PATH}/events/{filename}"
+
+    return Response(status_code=200, headers={"X-Accel-Redirect": internal})
+
+
+@event_router.get("/{event_id}/image/stream", dependencies=[Permission.require("manage", "Event")])
+def get_event_image_stream(event_id: int, db: DB_dependency):
+    event = db.query(Event_DB).get(event_id)
+    if not event:
+        raise HTTPException(404, "No image for this event")
+
+    asset_dir = Path(f"{ASSETS_BASE_PATH}") / "events"
+
+    matches = list(asset_dir.glob(f"{event.id}.*"))
+    if not matches:
+        raise HTTPException(404, "Image not found")
+
+    filename = matches[0].name
+
+    internal = f"/{ASSETS_BASE_PATH}/events/{filename}"
+
+    return FileResponse(internal)
+
+
+@event_router.post("/", dependencies=[Permission.require("manage", "Event")], response_model=EventRead)
+def create_event(
+    data: EventCreate,
+    db: DB_dependency,
+):
+    event = create_new_event(data, db)
+    return event
+
+
+@event_router.delete("/{event_id}", dependencies=[Permission.require("manage", "Event")], response_model=EventRead)
+def event_remove(event_id: int, db: DB_dependency):
+    return delete_event(event_id, db)
+
+
+@event_router.patch("/{event_id}", dependencies=[Permission.require("manage", "Event")], response_model=EventRead)
+def event_update(
+    event_id: int,
+    data: EventUpdate,
+    db: DB_dependency,
+):
+    event = update_event(event_id, data, db)
+    return event
+
+
+@event_router.get(
+    "/event-signups/all/{event_id}", dependencies=[Permission.require("manage", "Event")], response_model=list[UserRead]
+)
+def get_all_event_signups(event_id: int, db: DB_dependency):
+    people_signups = db.query(EventUser_DB).filter_by(event_id=event_id).all()
+    users: list[User_DB] = []
+    if len(people_signups) == 0:
+        return users
+    users = [event_user.user for event_user in people_signups]
+    return users
+
+
+@event_router.get(
+    "/event-signups/random/{event_id}",
+    dependencies=[Permission.require("manage", "Event")],
+    response_model=list[UserRead],
+)
+def get_random_event_signup(event_id: int, db: DB_dependency):
+    event = db.query(Event_DB).filter_by(id=event_id).one_or_none()
+    if event is None:
+        raise HTTPException(status.HTTP_404_NOT_FOUND, detail="No event exist")
+    people_signups = db.query(EventUser_DB).filter_by(event_id=event_id).all()
+    users: list[User_DB] = []
+    if len(people_signups) == 0:
+        return users
+    if len(people_signups) <= event.max_event_users:
+        users = [event_user.user for event_user in people_signups]
+        return users
+
+    priorites: set[str] = set()
+
+    prioritized_people: list[EventUser_DB] = []
+
+    for priority in event.priorities:
+        priorites.add(priority.priority)
+
+    for person in people_signups:
+        if person.priority in priorites:
+            prioritized_people.append(person)
+
+    places_left = event.max_event_users - len(prioritized_people)
+    random.seed(event_id)
+    random.shuffle(people_signups)
+
+    prioritized_people.extend(people_signups[:places_left])
+
+    users = [event_user.user for event_user in prioritized_people]
+
+    return users
+
+
+@event_router.patch(
+    "/event-confirm-event-users/{event_id}",
+    dependencies=[Permission.require("manage", "Event")],
+    response_model=EventRead,
+)
+def confirm_event_users(db: DB_dependency, event_id: int, confirmed_users: list[UserRead]):
+    event = db.query(Event_DB).filter_by(id=event_id).one_or_none()
+
+    if not event:
+        raise HTTPException(404, detail="Event not found")
+
+    if len(confirmed_users) > event.max_event_users:
+        raise HTTPException(400, detail="Too many users for chosen event")
+
+    confirmed_user_ids = [user.id for user in confirmed_users]
+
+    for event_user in event.event_users:
+        if event_user.user_id in confirmed_user_ids:
+            event_user.confirmed_status = True
+
+    db.commit()
+    db.refresh(event)
+
+    return event
+
+
+@event_router.post("/add-tag", dependencies=[Permission.require("manage", "Event")], response_model=AddEventTag)
+def add_tag_to_event(data: AddEventTag, db: DB_dependency):
+
+    newEventTag = EventTag_DB(tag_id=data.tag_id, event_id=data.event_id)
+
+    try:
+        db.add(newEventTag)
+        db.commit()
+    except IntegrityError:
+        db.rollback()
+        raise HTTPException(400, detail="Invalid tag id or event id")
+
+    return newEventTag
+
+
+@event_router.get("/get-event-tags/{event_id}", response_model=list[EventTagRead])
+def get_event_tags(db: DB_dependency, event_id: int):
+    event = db.query(Event_DB).filter(Event_DB.id == event_id).one_or_none()
+
+    if not event:
+        raise HTTPException(404, detail="Event not found")
+
+    event_tags = event.event_tags
+
+    return event_tags
+
+
+@event_router.get("/get-event-csv/{event_id}", dependencies=[Permission.require("manage", "Event")])
+def get_event_csv(db: DB_dependency, event_id: int):
+    event = db.query(Event_DB).filter(Event_DB.id == event_id).one_or_none()
+
+    if not event:
+        raise HTTPException(404, detail="Event not found")
+
+    event_users = event.event_users
+    event_users.sort(key=lambda e_user: e_user.user.last_name)
+
+    # Down the line, this should also include email address, food preference and other important information about event signups.
+    names: list[str] = []
+    stil_ids: list[str] = []
+    telephone_numbers: list[str] = []
+
+    for event_user in event_users:
+        user = event_user.user
+        names.append(f"{user.first_name} {user.last_name}")
+        if user.stil_id is None:
+            stil_ids.append("")
+        else:
+            stil_ids.append(user.stil_id)
+        telephone_numbers.append(user.telephone_number)
+
+    d = {"Name": names, "Stil-id": stil_ids, "Telephone number": telephone_numbers}
+
+    df = pd.DataFrame(data=d)
+    csv_file = StringIO()
+    df.to_csv(csv_file, index=False)
+    response = StreamingResponse(iter([csv_file.getvalue()]), media_type="text/csv")
+    response.headers["Content-Disposition"] = "attachment; filename=event.csv"
+    return response