--- conflicted
+++ resolved
@@ -1,111 +1,103 @@
-from typing import Annotated
-from fastapi import APIRouter, Depends, HTTPException, status
-from sqlalchemy.orm import Session
-from api_schemas.post_schemas import PostRead
-from database import DB_dependency, get_db
-from db_models.permission_model import Permission_DB
-from db_models.post_model import Post_DB
-<<<<<<< HEAD
-from api_schemas.permission_schemas import PermissionCreate, PermissionRead, UpdatePermission, PermissionRemove
-from services.permission_service import assign_permission, unassign_permission
-=======
-from api_schemas.permission_schemas import (
-    PermissionCreate,
-    PermissionRead,
-    UpdatePermission,
-    PermissionRemove,
-    UpdatePermissions,
-)
-from services.permission_service import (
-    assign_permission,
-    assign_permission_mult,
-    unassign_permission,
-    unassign_permission_mult,
-)
->>>>>>> 536419bd
-from user.permission import Permission
-
-permission_router = APIRouter()
-
-
-@permission_router.get(
-    "/", response_model=list[PermissionRead], dependencies=[Permission.require("view", "Permission")]
-)
-def get_all_permissions(db: Annotated[Session, Depends(get_db)]):
-    res = db.query(Permission_DB).all()
-    return res
-
-
-# Create a new permission which later can be assigned to posts
-@permission_router.post("/", response_model=PermissionRead, dependencies=[Permission.require("manage", "Permission")])
-def create_permission(perm_data: PermissionCreate, db: Annotated[Session, Depends(get_db)]):
-    num_existing = (
-        db.query(Permission_DB)
-        .filter(Permission_DB.action == perm_data.action, Permission_DB.target == perm_data.target)
-        .count()
-    )
-    # if there already is this exact permission, dont create
-    if num_existing > 0:
-        raise HTTPException(status.HTTP_400_BAD_REQUEST, detail="This permission already exists")
-
-    perm = Permission_DB(action=perm_data.action, target=perm_data.target)
-    db.add(perm)
-    db.commit()
-    return perm
-
-
-# Assign or unassign a permission on a post
-@permission_router.post(
-    "/update-permission", dependencies=[Permission.require("manage", "Permission")], response_model=PostRead
-)
-def change_post_permission(perm_data: UpdatePermission, db: DB_dependency):
-    post = db.query(Post_DB).filter(Post_DB.id == perm_data.post_id).one_or_none()
-    if post is None:
-        raise HTTPException(status.HTTP_404_NOT_FOUND)
-
-    if perm_data.change == "add":
-        assign_permission(post, perm_data.permission_id, db)
-    elif perm_data.change == "remove":
-        unassign_permission(post, perm_data.permission_id, db)
-
-    return post
-
-
-<<<<<<< HEAD
-=======
-# Assign or unassign a permission on a post
-@permission_router.post(
-    "/update-permissions", response_model=PostRead, dependencies=[Permission.require("manage", "Permission")]
-)
-def change_post_permissions(perm_data: UpdatePermissions, db: DB_dependency):
-    post = db.query(Post_DB).filter(Post_DB.id == perm_data.post_id).one_or_none()
-    if post is None:
-        raise HTTPException(status.HTTP_404_NOT_FOUND)
-
-    for perm in perm_data.permissions:
-        if perm.change == "add":
-            assign_permission_mult(post, perm.permission_id, db)
-        elif perm.change == "remove":
-            unassign_permission_mult(post, perm.permission_id, db)
-
-    db.commit()
-
-    return post
-
-
->>>>>>> 536419bd
-# Remove a permission completely
-@permission_router.delete("/", response_model=PermissionRead, dependencies=[Permission.require("manage", "Permission")])
-def remove_permission(perm_data: PermissionRemove, db: Annotated[Session, Depends(get_db)]):
-    perm = (
-        db.query(Permission_DB)
-        .filter(Permission_DB.action == perm_data.action, Permission_DB.target == perm_data.target)
-        .one_or_none()
-    )
-
-    if perm == None:
-        raise HTTPException(status.HTTP_400_BAD_REQUEST, detail="No such permission exists")
-
-    db.delete(perm)
-    db.commit()
-    return perm
+from typing import Annotated
+from fastapi import APIRouter, Depends, HTTPException, status
+from sqlalchemy.orm import Session
+from api_schemas.post_schemas import PostRead
+from database import DB_dependency, get_db
+from db_models.permission_model import Permission_DB
+from db_models.post_model import Post_DB
+from api_schemas.permission_schemas import (
+    PermissionCreate,
+    PermissionRead,
+    UpdatePermission,
+    PermissionRemove,
+    UpdatePermissions,
+)
+from services.permission_service import (
+    assign_permission,
+    assign_permission_mult,
+    unassign_permission,
+    unassign_permission_mult,
+)
+from user.permission import Permission
+
+permission_router = APIRouter()
+
+
+@permission_router.get(
+    "/", response_model=list[PermissionRead], dependencies=[Permission.require("view", "Permission")]
+)
+def get_all_permissions(db: Annotated[Session, Depends(get_db)]):
+    res = db.query(Permission_DB).all()
+    return res
+
+
+# Create a new permission which later can be assigned to posts
+@permission_router.post("/", response_model=PermissionRead, dependencies=[Permission.require("manage", "Permission")])
+def create_permission(perm_data: PermissionCreate, db: Annotated[Session, Depends(get_db)]):
+    num_existing = (
+        db.query(Permission_DB)
+        .filter(Permission_DB.action == perm_data.action, Permission_DB.target == perm_data.target)
+        .count()
+    )
+    # if there already is this exact permission, dont create
+    if num_existing > 0:
+        raise HTTPException(status.HTTP_400_BAD_REQUEST, detail="This permission already exists")
+
+    perm = Permission_DB(action=perm_data.action, target=perm_data.target)
+    db.add(perm)
+    db.commit()
+    return perm
+
+
+# Assign or unassign a permission on a post
+@permission_router.post(
+    "/update-permission", dependencies=[Permission.require("manage", "Permission")], response_model=PostRead
+)
+def change_post_permission(perm_data: UpdatePermission, db: DB_dependency):
+    post = db.query(Post_DB).filter(Post_DB.id == perm_data.post_id).one_or_none()
+    if post is None:
+        raise HTTPException(status.HTTP_404_NOT_FOUND)
+
+    if perm_data.change == "add":
+        assign_permission(post, perm_data.permission_id, db)
+    elif perm_data.change == "remove":
+        unassign_permission(post, perm_data.permission_id, db)
+
+    return post
+
+
+# Assign or unassign a permission on a post
+@permission_router.post(
+    "/update-permissions", response_model=PostRead, dependencies=[Permission.require("manage", "Permission")]
+)
+def change_post_permissions(perm_data: UpdatePermissions, db: DB_dependency):
+    post = db.query(Post_DB).filter(Post_DB.id == perm_data.post_id).one_or_none()
+    if post is None:
+        raise HTTPException(status.HTTP_404_NOT_FOUND)
+
+    for perm in perm_data.permissions:
+        if perm.change == "add":
+            assign_permission_mult(post, perm.permission_id, db)
+        elif perm.change == "remove":
+            unassign_permission_mult(post, perm.permission_id, db)
+
+    db.commit()
+
+    return post
+
+
+# Remove a permission completely
+@permission_router.delete("/", response_model=PermissionRead, dependencies=[Permission.require("manage", "Permission")])
+def remove_permission(perm_data: PermissionRemove, db: Annotated[Session, Depends(get_db)]):
+    perm = (
+        db.query(Permission_DB)
+        .filter(Permission_DB.action == perm_data.action, Permission_DB.target == perm_data.target)
+        .one_or_none()
+    )
+
+    if perm == None:
+        raise HTTPException(status.HTTP_400_BAD_REQUEST, detail="No such permission exists")
+
+    db.delete(perm)
+    db.commit()
+    return perm