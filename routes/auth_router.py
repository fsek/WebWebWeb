--- conflicted
+++ resolved
@@ -1,41 +1,36 @@
-<<<<<<< HEAD
-from fastapi import APIRouter, Depends
-from api_schemas.user_schemas import UserCreate, UserRead
-from helpers.rate_limit import rate_limit
-from user.custom_auth_router import get_auth_router
-=======
-from fastapi import APIRouter
-from fastapi_users_pelicanq.schemas import BaseUserUpdate
-from api_schemas.user_schemas import UserCreate, UserRead
-from user.custom_auth_router import get_auth_router, get_update_account_router
->>>>>>> 5b777516
-from user.user_stuff import USERS, auth_backend, refresh_backend
-
-auth_router = APIRouter()
-
-# provides /register
-auth_router.include_router(USERS.get_register_router(UserRead, UserCreate), dependencies=[Depends(rate_limit())])
-
-# provides /forgot-password and /reset-password
-auth_router.include_router(USERS.get_reset_password_router(), dependencies=[Depends(rate_limit())])
-
-# provides /request-verify-token /verify
-auth_router.include_router(USERS.get_verify_router(UserRead), dependencies=[Depends(rate_limit())])
-
-# provides /login /logout and /refresh
-auth_router.include_router(
-    get_auth_router(
-        refresh_backend, auth_backend, USERS.get_user_manager, USERS.authenticator, requires_verification=False
-    )
-)
-
-auth_router.include_router(
-    get_update_account_router(
-        refresh_backend,
-        auth_backend,
-        USERS.get_user_manager,
-        UserRead,
-        BaseUserUpdate,
-        USERS.authenticator,
-    )
-)
+from fastapi import APIRouter, Depends
+from api_schemas.user_schemas import UserCreate, UserRead
+from helpers.rate_limit import rate_limit
+from fastapi import APIRouter
+from fastapi_users_pelicanq.schemas import BaseUserUpdate
+from user.custom_auth_router import get_auth_router, get_update_account_router
+from user.user_stuff import USERS, auth_backend, refresh_backend
+
+auth_router = APIRouter()
+
+# provides /register
+auth_router.include_router(USERS.get_register_router(UserRead, UserCreate), dependencies=[Depends(rate_limit())])
+
+# provides /forgot-password and /reset-password
+auth_router.include_router(USERS.get_reset_password_router(), dependencies=[Depends(rate_limit())])
+
+# provides /request-verify-token /verify
+auth_router.include_router(USERS.get_verify_router(UserRead), dependencies=[Depends(rate_limit())])
+
+# provides /login /logout and /refresh
+auth_router.include_router(
+    get_auth_router(
+        refresh_backend, auth_backend, USERS.get_user_manager, USERS.authenticator, requires_verification=False
+    )
+)
+
+auth_router.include_router(
+    get_update_account_router(
+        refresh_backend,
+        auth_backend,
+        USERS.get_user_manager,
+        UserRead,
+        BaseUserUpdate,
+        USERS.authenticator,
+    )
+)