from typing import Annotated
from fastapi import APIRouter, HTTPException, status
from api_schemas.base_schema import BaseSchema
from database import DB_dependency
from db_models.user_model import User_DB
from api_schemas.user_schemas import MeUpdate, UserRead
from user.permission import Permission
from sqlalchemy.exc import DataError

user_router = APIRouter()


@user_router.get("/", response_model=list[UserRead])
def get_all_users(db: DB_dependency):
    all_users = db.query(User_DB).all()
    return all_users


@user_router.get("/me", response_model=UserRead)
def get_me(user: Annotated[User_DB, Permission.base()]):
    return user


@user_router.patch("/me", response_model=UserRead)
def update_me(data: MeUpdate, current_user: Annotated[User_DB, Permission.base()], db: DB_dependency):
    # Since we edit user, look it up using "db" and not from permission so were are in same session
    me = db.query(User_DB).filter_by(id=current_user.id).one()

    # not elegant, will have to find better wat for future update routes
    if data.first_name:
        me.first_name = data.first_name
    if data.last_name:
        me.last_name = data.last_name
    if data.start_year:
        me.start_year = data.start_year
<<<<<<< HEAD
    if data.program:
        me.program = data.program

    
    try: 
        db.commit()
    except DataError:
        db.rollback()
        raise HTTPException(status.HTTP_400_BAD_REQUEST)
    
=======


    db.commit()
>>>>>>> 6b035cdb
    return current_user


class UpdateUserMember(BaseSchema):
    is_member: bool


@user_router.patch("/member-status/{user_id}", dependencies=[Permission.require("manage", "User")])
def update_user(user_id: int, data: UpdateUserMember, db: DB_dependency):
    user = db.query(User_DB).filter_by(id=user_id).one_or_none()
    if user is None:
        raise HTTPException(status.HTTP_404_NOT_FOUND)

    user.is_member = data.is_member

    db.commit()
    return user


# TODO update your own stuff,


# TODO delete routes
<|MERGE_RESOLUTION|>--- conflicted
+++ resolved
@@ -1,74 +1,67 @@
-from typing import Annotated
-from fastapi import APIRouter, HTTPException, status
-from api_schemas.base_schema import BaseSchema
-from database import DB_dependency
-from db_models.user_model import User_DB
-from api_schemas.user_schemas import MeUpdate, UserRead
-from user.permission import Permission
-from sqlalchemy.exc import DataError
-
-user_router = APIRouter()
-
-
-@user_router.get("/", response_model=list[UserRead])
-def get_all_users(db: DB_dependency):
-    all_users = db.query(User_DB).all()
-    return all_users
-
-
-@user_router.get("/me", response_model=UserRead)
-def get_me(user: Annotated[User_DB, Permission.base()]):
-    return user
-
-
-@user_router.patch("/me", response_model=UserRead)
-def update_me(data: MeUpdate, current_user: Annotated[User_DB, Permission.base()], db: DB_dependency):
-    # Since we edit user, look it up using "db" and not from permission so were are in same session
-    me = db.query(User_DB).filter_by(id=current_user.id).one()
-
-    # not elegant, will have to find better wat for future update routes
-    if data.first_name:
-        me.first_name = data.first_name
-    if data.last_name:
-        me.last_name = data.last_name
-    if data.start_year:
-        me.start_year = data.start_year
-<<<<<<< HEAD
-    if data.program:
-        me.program = data.program
-
-    
-    try: 
-        db.commit()
-    except DataError:
-        db.rollback()
-        raise HTTPException(status.HTTP_400_BAD_REQUEST)
-    
-=======
-
-
-    db.commit()
->>>>>>> 6b035cdb
-    return current_user
-
-
-class UpdateUserMember(BaseSchema):
-    is_member: bool
-
-
-@user_router.patch("/member-status/{user_id}", dependencies=[Permission.require("manage", "User")])
-def update_user(user_id: int, data: UpdateUserMember, db: DB_dependency):
-    user = db.query(User_DB).filter_by(id=user_id).one_or_none()
-    if user is None:
-        raise HTTPException(status.HTTP_404_NOT_FOUND)
-
-    user.is_member = data.is_member
-
-    db.commit()
-    return user
-
-
-# TODO update your own stuff,
-
-
-# TODO delete routes
+from typing import Annotated
+from fastapi import APIRouter, HTTPException, status
+from api_schemas.base_schema import BaseSchema
+from database import DB_dependency
+from db_models.user_model import User_DB
+from api_schemas.user_schemas import MeUpdate, UserRead
+from user.permission import Permission
+from sqlalchemy.exc import DataError
+
+user_router = APIRouter()
+
+
+@user_router.get("/", response_model=list[UserRead])
+def get_all_users(db: DB_dependency):
+    all_users = db.query(User_DB).all()
+    return all_users
+
+
+@user_router.get("/me", response_model=UserRead)
+def get_me(user: Annotated[User_DB, Permission.base()]):
+    return user
+
+
+@user_router.patch("/me", response_model=UserRead)
+def update_me(data: MeUpdate, current_user: Annotated[User_DB, Permission.base()], db: DB_dependency):
+    # Since we edit user, look it up using "db" and not from permission so were are in same session
+    me = db.query(User_DB).filter_by(id=current_user.id).one()
+
+    # not elegant, will have to find better wat for future update routes
+    if data.first_name:
+        me.first_name = data.first_name
+    if data.last_name:
+        me.last_name = data.last_name
+    if data.start_year:
+        me.start_year = data.start_year
+    if data.program:
+        me.program = data.program
+
+    try: 
+        db.commit()
+    except DataError:
+        db.rollback()
+        raise HTTPException(status.HTTP_400_BAD_REQUEST)
+
+    return current_user
+
+
+class UpdateUserMember(BaseSchema):
+    is_member: bool
+
+
+@user_router.patch("/member-status/{user_id}", dependencies=[Permission.require("manage", "User")])
+def update_user(user_id: int, data: UpdateUserMember, db: DB_dependency):
+    user = db.query(User_DB).filter_by(id=user_id).one_or_none()
+    if user is None:
+        raise HTTPException(status.HTTP_404_NOT_FOUND)
+
+    user.is_member = data.is_member
+
+    db.commit()
+    return user
+
+
+# TODO update your own stuff,
+
+
+# TODO delete routes