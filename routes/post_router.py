from fastapi import APIRouter
from database import DB_dependency
from db_models.post_model import Post_DB
<<<<<<< HEAD
from api_schemas.post_schemas import PostRead, PostCreate
from user.permission import Permission
from services.post_service import *
=======
from api_schemas.post_schemas import PostRead
from fastapi import status, HTTPException
from user.permission import Permission

>>>>>>> 3bc3e1d0

post_router = APIRouter()


@post_router.get("/", response_model=list[PostRead])
def get_all_posts(db: DB_dependency):
    posts = db.query(Post_DB).all()
    return posts


# TODO POST


<<<<<<< HEAD
@post_router.post("/", dependencies=[Permission.require("manage", "Post")], response_model=PostRead)
def create_post(data: PostCreate, db: DB_dependency):
    post = create_new_post(data, db)
    return post


# TODO DELETE
=======
@post_router.delete(
    "/{post_id}", dependencies=[Permission.require("manage", "Post")], status_code=status.HTTP_204_NO_CONTENT
)
def delete_post(post_id: int, db: DB_dependency):
    post = db.query(Post_DB).filter_by(id=post_id).one_or_none()
    if post is None:
        raise HTTPException(status.HTTP_404_NOT_FOUND)
    db.delete(post)
    db.commit()
    return

>>>>>>> 3bc3e1d0

# TODO PATCH
<|MERGE_RESOLUTION|>--- conflicted
+++ resolved
@@ -1,49 +1,33 @@
-from fastapi import APIRouter
-from database import DB_dependency
-from db_models.post_model import Post_DB
-<<<<<<< HEAD
-from api_schemas.post_schemas import PostRead, PostCreate
-from user.permission import Permission
-from services.post_service import *
-=======
-from api_schemas.post_schemas import PostRead
-from fastapi import status, HTTPException
-from user.permission import Permission
-
->>>>>>> 3bc3e1d0
-
-post_router = APIRouter()
-
-
-@post_router.get("/", response_model=list[PostRead])
-def get_all_posts(db: DB_dependency):
-    posts = db.query(Post_DB).all()
-    return posts
-
-
-# TODO POST
-
-
-<<<<<<< HEAD
-@post_router.post("/", dependencies=[Permission.require("manage", "Post")], response_model=PostRead)
-def create_post(data: PostCreate, db: DB_dependency):
-    post = create_new_post(data, db)
-    return post
-
-
-# TODO DELETE
-=======
-@post_router.delete(
-    "/{post_id}", dependencies=[Permission.require("manage", "Post")], status_code=status.HTTP_204_NO_CONTENT
-)
-def delete_post(post_id: int, db: DB_dependency):
-    post = db.query(Post_DB).filter_by(id=post_id).one_or_none()
-    if post is None:
-        raise HTTPException(status.HTTP_404_NOT_FOUND)
-    db.delete(post)
-    db.commit()
-    return
-
->>>>>>> 3bc3e1d0
-
-# TODO PATCH
+from fastapi import APIRouter
+from database import DB_dependency
+from db_models.post_model import Post_DB
+from api_schemas.post_schemas import PostRead, PostCreate
+from user.permission import Permission
+from services.post_service import *
+from fastapi import status, HTTPException
+
+post_router = APIRouter()
+
+
+@post_router.get("/", response_model=list[PostRead])
+def get_all_posts(db: DB_dependency):
+    posts = db.query(Post_DB).all()
+    return posts
+
+@post_router.post("/", dependencies=[Permission.require("manage", "Post")], response_model=PostRead)
+def create_post(data: PostCreate, db: DB_dependency):
+    post = create_new_post(data, db)
+    return post
+
+@post_router.delete(
+    "/{post_id}", dependencies=[Permission.require("manage", "Post")], status_code=status.HTTP_204_NO_CONTENT
+)
+def delete_post(post_id: int, db: DB_dependency):
+    post = db.query(Post_DB).filter_by(id=post_id).one_or_none()
+    if post is None:
+        raise HTTPException(status.HTTP_404_NOT_FOUND)
+    db.delete(post)
+    db.commit()
+    return
+
+# TODO PATCH