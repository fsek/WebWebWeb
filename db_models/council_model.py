from typing import TYPE_CHECKING, Optional

from sqlalchemy import String

from db_models.room_booking_model import RoomBooking_DB
from .base_model import BaseModel_DB
from sqlalchemy.orm import mapped_column, Mapped, relationship
from helpers.constants import MAX_COUNCIL_DESC

if TYPE_CHECKING:
    from .post_model import Post_DB
    from .event_model import Event_DB
    from .car_booking_model import CarBooking_DB


class Council_DB(BaseModel_DB):
    __tablename__ = "council_table"

    id: Mapped[int] = mapped_column(primary_key=True, init=False)

    name: Mapped[str] = mapped_column(String(160), unique=True)

    posts: Mapped[list["Post_DB"]] = relationship(back_populates="council", init=False)

    events: Mapped[list["Event_DB"]] = relationship(back_populates="council", init=False)

<<<<<<< HEAD
    room_bookings: Mapped[list["RoomBooking_DB"]] = relationship(back_populates="council", init=False)
=======
    car_bookings: Mapped[list["CarBooking_DB"]] = relationship(back_populates="council", init=False)
>>>>>>> 5b777516

    description: Mapped[Optional[str]] = mapped_column(String(MAX_COUNCIL_DESC))

    pass
<|MERGE_RESOLUTION|>--- conflicted
+++ resolved
@@ -1,35 +1,33 @@
-from typing import TYPE_CHECKING, Optional
-
-from sqlalchemy import String
-
-from db_models.room_booking_model import RoomBooking_DB
-from .base_model import BaseModel_DB
-from sqlalchemy.orm import mapped_column, Mapped, relationship
-from helpers.constants import MAX_COUNCIL_DESC
-
-if TYPE_CHECKING:
-    from .post_model import Post_DB
-    from .event_model import Event_DB
-    from .car_booking_model import CarBooking_DB
-
-
-class Council_DB(BaseModel_DB):
-    __tablename__ = "council_table"
-
-    id: Mapped[int] = mapped_column(primary_key=True, init=False)
-
-    name: Mapped[str] = mapped_column(String(160), unique=True)
-
-    posts: Mapped[list["Post_DB"]] = relationship(back_populates="council", init=False)
-
-    events: Mapped[list["Event_DB"]] = relationship(back_populates="council", init=False)
-
-<<<<<<< HEAD
-    room_bookings: Mapped[list["RoomBooking_DB"]] = relationship(back_populates="council", init=False)
-=======
-    car_bookings: Mapped[list["CarBooking_DB"]] = relationship(back_populates="council", init=False)
->>>>>>> 5b777516
-
-    description: Mapped[Optional[str]] = mapped_column(String(MAX_COUNCIL_DESC))
-
-    pass
+from typing import TYPE_CHECKING, Optional
+
+from sqlalchemy import String
+
+from db_models.room_booking_model import RoomBooking_DB
+from .base_model import BaseModel_DB
+from sqlalchemy.orm import mapped_column, Mapped, relationship
+from helpers.constants import MAX_COUNCIL_DESC
+
+if TYPE_CHECKING:
+    from .post_model import Post_DB
+    from .event_model import Event_DB
+    from .car_booking_model import CarBooking_DB
+
+
+class Council_DB(BaseModel_DB):
+    __tablename__ = "council_table"
+
+    id: Mapped[int] = mapped_column(primary_key=True, init=False)
+
+    name: Mapped[str] = mapped_column(String(160), unique=True)
+
+    posts: Mapped[list["Post_DB"]] = relationship(back_populates="council", init=False)
+
+    events: Mapped[list["Event_DB"]] = relationship(back_populates="council", init=False)
+
+    car_bookings: Mapped[list["CarBooking_DB"]] = relationship(back_populates="council", init=False)
+
+    room_bookings: Mapped[list["RoomBooking_DB"]] = relationship(back_populates="council", init=False)
+
+    description: Mapped[Optional[str]] = mapped_column(String(MAX_COUNCIL_DESC))
+
+    pass