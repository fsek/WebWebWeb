--- conflicted
+++ resolved
@@ -1,73 +1,69 @@
-from helpers.types import ALCOHOL_EVENT_TYPES, datetime_utc
-from typing import TYPE_CHECKING
-from sqlalchemy import ForeignKey, String
-from sqlalchemy.orm import mapped_column, Mapped, relationship
-from helpers.constants import MAX_EVENT_DESC, MAX_EVENT_LOCATION, MAX_EVENT_TITLE
-from .base_model import BaseModel_DB
-from sqlalchemy.ext.associationproxy import association_proxy, AssociationProxy
-from db_models.event_tag_model import EventTag_DB
-
-if TYPE_CHECKING:
-    from .user_model import User_DB
-    from event_user_model import EventUser_DB
-    from council_model import Council_DB
-    from priority_model import Priority_DB
-
-
-class Event_DB(BaseModel_DB):
-    __tablename__ = "event_table"
-    id: Mapped[int] = mapped_column(primary_key=True, init=False)
-
-    starts_at: Mapped[datetime_utc] = mapped_column()
-    ends_at: Mapped[datetime_utc] = mapped_column()
-
-    signup_start: Mapped[datetime_utc] = mapped_column()
-    signup_end: Mapped[datetime_utc] = mapped_column()
-
-    title_sv: Mapped[str] = mapped_column(String(MAX_EVENT_TITLE))
-    title_en: Mapped[str] = mapped_column(String(MAX_EVENT_TITLE))
-
-    description_sv: Mapped[str] = mapped_column(String(MAX_EVENT_DESC))
-    description_en: Mapped[str] = mapped_column(String(MAX_EVENT_DESC))
-
-    council_id: Mapped[int] = mapped_column(ForeignKey("council_table.id"))
-    council: Mapped["Council_DB"] = relationship(back_populates="events", init=False)
-
-    location: Mapped[str] = mapped_column(String(MAX_EVENT_LOCATION))
-
-    dress_code: Mapped[str] = mapped_column(String(MAX_EVENT_TITLE))
-
-    price: Mapped[int] = mapped_column()
-
-    max_event_users: Mapped[int] = mapped_column(default=0)
-
-    event_users: Mapped[list["EventUser_DB"]] = relationship(
-        back_populates="event", cascade="all, delete-orphan", init=False
-    )
-
-    users: AssociationProxy[list["User_DB"]] = association_proxy(
-        target_collection="event_users", attr="user", init=False
-    )
-
-    priorities: Mapped[list["Priority_DB"]] = relationship(
-        back_populates="event", cascade="all, delete-orphan", init=False
-    )
-
-    all_day: Mapped[bool] = mapped_column(default=False)
-    signup_not_opened_yet: Mapped[bool] = mapped_column(default=True)
-    recurring: Mapped[bool] = mapped_column(default=False)
-    alcohol_event_type: Mapped[ALCOHOL_EVENT_TYPES] = mapped_column(default=False)
-    food: Mapped[bool] = mapped_column(default=False)
-<<<<<<< HEAD
-    price: Mapped[int] = mapped_column(default=False)
-=======
->>>>>>> 2d27e335
-    closed: Mapped[bool] = mapped_column(default=False)
-    can_signup: Mapped[bool] = mapped_column(default=False)
-    drink_package: Mapped[bool] = mapped_column(default=False)
-
-    event_tags: Mapped[list["EventTag_DB"]] = relationship(
-        back_populates="event", cascade="all, delete-orphan", init=False
-    )
-
-    is_nollning_event: Mapped[bool] = mapped_column(default=False)
+from helpers.types import ALCOHOL_EVENT_TYPES, datetime_utc
+from typing import TYPE_CHECKING
+from sqlalchemy import ForeignKey, String
+from sqlalchemy.orm import mapped_column, Mapped, relationship
+from helpers.constants import MAX_EVENT_DESC, MAX_EVENT_LOCATION, MAX_EVENT_TITLE
+from .base_model import BaseModel_DB
+from sqlalchemy.ext.associationproxy import association_proxy, AssociationProxy
+from db_models.event_tag_model import EventTag_DB
+
+if TYPE_CHECKING:
+    from .user_model import User_DB
+    from event_user_model import EventUser_DB
+    from council_model import Council_DB
+    from priority_model import Priority_DB
+
+
+class Event_DB(BaseModel_DB):
+    __tablename__ = "event_table"
+    id: Mapped[int] = mapped_column(primary_key=True, init=False)
+
+    starts_at: Mapped[datetime_utc] = mapped_column()
+    ends_at: Mapped[datetime_utc] = mapped_column()
+
+    signup_start: Mapped[datetime_utc] = mapped_column()
+    signup_end: Mapped[datetime_utc] = mapped_column()
+
+    title_sv: Mapped[str] = mapped_column(String(MAX_EVENT_TITLE))
+    title_en: Mapped[str] = mapped_column(String(MAX_EVENT_TITLE))
+
+    description_sv: Mapped[str] = mapped_column(String(MAX_EVENT_DESC))
+    description_en: Mapped[str] = mapped_column(String(MAX_EVENT_DESC))
+
+    council_id: Mapped[int] = mapped_column(ForeignKey("council_table.id"))
+    council: Mapped["Council_DB"] = relationship(back_populates="events", init=False)
+
+    location: Mapped[str] = mapped_column(String(MAX_EVENT_LOCATION))
+
+    dress_code: Mapped[str] = mapped_column(String(MAX_EVENT_TITLE))
+
+    price: Mapped[int] = mapped_column()
+
+    max_event_users: Mapped[int] = mapped_column(default=0)
+
+    event_users: Mapped[list["EventUser_DB"]] = relationship(
+        back_populates="event", cascade="all, delete-orphan", init=False
+    )
+
+    users: AssociationProxy[list["User_DB"]] = association_proxy(
+        target_collection="event_users", attr="user", init=False
+    )
+
+    priorities: Mapped[list["Priority_DB"]] = relationship(
+        back_populates="event", cascade="all, delete-orphan", init=False
+    )
+
+    all_day: Mapped[bool] = mapped_column(default=False)
+    signup_not_opened_yet: Mapped[bool] = mapped_column(default=True)
+    recurring: Mapped[bool] = mapped_column(default=False)
+    alcohol_event_type: Mapped[ALCOHOL_EVENT_TYPES] = mapped_column(default=False)
+    food: Mapped[bool] = mapped_column(default=False)
+    closed: Mapped[bool] = mapped_column(default=False)
+    can_signup: Mapped[bool] = mapped_column(default=False)
+    drink_package: Mapped[bool] = mapped_column(default=False)
+
+    event_tags: Mapped[list["EventTag_DB"]] = relationship(
+        back_populates="event", cascade="all, delete-orphan", init=False
+    )
+
+    is_nollning_event: Mapped[bool] = mapped_column(default=False)