--- conflicted
+++ resolved
@@ -1,65 +1,57 @@
-from typing import TYPE_CHECKING, Callable
-from sqlalchemy import ForeignKey, String
-
-from db_models.election_post_model import ElectionPost_DB
-<<<<<<< HEAD
-from helpers.constants import MAX_POST_DESC, MAX_POST_NAME
-=======
-from helpers.constants import MAX_POST_NAME
->>>>>>> cc2aab10
-from .base_model import BaseModel_DB
-from sqlalchemy.ext.associationproxy import association_proxy, AssociationProxy
-from sqlalchemy.orm import relationship, Mapped, mapped_column
-from .post_user_model import PostUser_DB
-from .post_permission_model import PostPermission_DB
-
-if TYPE_CHECKING:
-    from .council_model import Council_DB
-    from .post_user_model import PostUser_DB
-    from .user_model import User_DB
-
-    from .post_permission_model import PostPermission_DB
-    from .permission_model import Permission_DB
-
-creator: Callable[["User_DB"], "PostUser_DB"] = lambda user: PostUser_DB(user=user)
-perm_creator: Callable[["Permission_DB"], "PostPermission_DB"] = lambda perm: PostPermission_DB(permission=perm)
-
-
-class Post_DB(BaseModel_DB):
-    __tablename__ = "post_table"
-
-    id: Mapped[int] = mapped_column(primary_key=True, init=False)
-
-<<<<<<< HEAD
-    name_sv: Mapped[str] = mapped_column(String(MAX_POST_NAME))
-    name_en: Mapped[str] = mapped_column(String(MAX_POST_NAME))
-=======
-    name: Mapped[str] = mapped_column(String(MAX_POST_NAME))
->>>>>>> cc2aab10
-
-    council_id: Mapped[int] = mapped_column(ForeignKey("council_table.id"))
-    council: Mapped["Council_DB"] = relationship(back_populates="posts", init=False)
-
-    description_sv: Mapped[str] = mapped_column(String(MAX_POST_DESC), nullable=False, default="")
-    description_en: Mapped[str] = mapped_column(String(MAX_POST_DESC), nullable=False, default="")
-
-    email: Mapped[str] = mapped_column(nullable=False, default="")
-
-    post_permissions: Mapped[list["PostPermission_DB"]] = relationship(
-        back_populates="post", cascade="all, delete-orphan", init=False
-    )
-    permissions: AssociationProxy[list["Permission_DB"]] = association_proxy(
-        attr="permission", target_collection="post_permissions", creator=perm_creator, init=False
-    )
-
-    post_users: Mapped[list["PostUser_DB"]] = relationship(
-        back_populates="post", cascade="all, delete-orphan", init=False
-    )
-
-    election_posts: Mapped[list["ElectionPost_DB"]] = relationship(
-        back_populates="post", cascade="all, delete-orphan", init=False
-    )
-
-    users: AssociationProxy[list["User_DB"]] = association_proxy(
-        target_collection="post_users", attr="user", creator=creator, init=False
-    )
+from typing import TYPE_CHECKING, Callable
+from sqlalchemy import ForeignKey, String
+
+from db_models.election_post_model import ElectionPost_DB
+from helpers.constants import MAX_POST_DESC, MAX_POST_NAME
+from .base_model import BaseModel_DB
+from sqlalchemy.ext.associationproxy import association_proxy, AssociationProxy
+from sqlalchemy.orm import relationship, Mapped, mapped_column
+from .post_user_model import PostUser_DB
+from .post_permission_model import PostPermission_DB
+
+if TYPE_CHECKING:
+    from .council_model import Council_DB
+    from .post_user_model import PostUser_DB
+    from .user_model import User_DB
+
+    from .post_permission_model import PostPermission_DB
+    from .permission_model import Permission_DB
+
+creator: Callable[["User_DB"], "PostUser_DB"] = lambda user: PostUser_DB(user=user)
+perm_creator: Callable[["Permission_DB"], "PostPermission_DB"] = lambda perm: PostPermission_DB(permission=perm)
+
+
+class Post_DB(BaseModel_DB):
+    __tablename__ = "post_table"
+
+    id: Mapped[int] = mapped_column(primary_key=True, init=False)
+
+    name_sv: Mapped[str] = mapped_column(String(MAX_POST_NAME))
+    name_en: Mapped[str] = mapped_column(String(MAX_POST_NAME))
+
+    council_id: Mapped[int] = mapped_column(ForeignKey("council_table.id"))
+    council: Mapped["Council_DB"] = relationship(back_populates="posts", init=False)
+
+    description_sv: Mapped[str] = mapped_column(String(MAX_POST_DESC), nullable=False, default="")
+    description_en: Mapped[str] = mapped_column(String(MAX_POST_DESC), nullable=False, default="")
+
+    email: Mapped[str] = mapped_column(nullable=False, default="")
+
+    post_permissions: Mapped[list["PostPermission_DB"]] = relationship(
+        back_populates="post", cascade="all, delete-orphan", init=False
+    )
+    permissions: AssociationProxy[list["Permission_DB"]] = association_proxy(
+        attr="permission", target_collection="post_permissions", creator=perm_creator, init=False
+    )
+
+    post_users: Mapped[list["PostUser_DB"]] = relationship(
+        back_populates="post", cascade="all, delete-orphan", init=False
+    )
+
+    election_posts: Mapped[list["ElectionPost_DB"]] = relationship(
+        back_populates="post", cascade="all, delete-orphan", init=False
+    )
+
+    users: AssociationProxy[list["User_DB"]] = association_proxy(
+        target_collection="post_users", attr="user", creator=creator, init=False
+    )