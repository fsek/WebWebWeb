from datetime import datetime, timedelta
from typing import Annotated, Literal, TypeAlias
from pydantic import AfterValidator


def force_utc(date: datetime):
    if date.utcoffset() != timedelta(0):
        raise ValueError(f"datetime must be UTC. utcoffset was {date.utcoffset()}")
    return date


# use this as datetime type in schemas. This way we force frontend to specify their time in UTC
datetime_utc: TypeAlias = Annotated[datetime, AfterValidator(force_utc)]


# a user who is a member can have some member types
MEMBER_TYPE = Literal["member", "novice", "mentor, photographer"]
MEMBER_ROLES = Literal["photographer", "ordförande", "dinmamma"]

# With these we define special permissions beyond being just a logged-in and verified user
# Action/Target division is just for our convenience.
# These lists only define possible values.
# db-objects which pair one action and target must be created to give permissions to posts

# WARNING: Remove only an item from these if db-objects using the item have been deleted.
# Adding to them is always safe though.

PERMISSION_TYPE = Literal["view", "manage"]
<<<<<<< HEAD
PERMISSION_TARGET = Literal[
    "Event", "User", "Post", "Permission", "News", "Song", "Ads", "Gallery", "Car", "Adventure Missions"
]
=======
PERMISSION_TARGET = Literal["Event", "User", "Post", "Permission", "News", "Song", "Ads", "Gallery", "Car", "Groups"]
>>>>>>> 52246d8f

# This is a little ridiculous now, but if we have many actions, this is a neat system.
# This one is to make one action eg. "be_a_god" mean several actions eg. "view", "manage", "know_everything",
# PermissionCompoundActions: dict[PermissionAction, list[PermissionAction]] = {"manage": ["view"]}


GROUP_TYPE = Literal["Mentor", "Mission", "Default"]
GROUP_USER_TYPE = Literal["Mentor", "Mentee", "Default"]
<|MERGE_RESOLUTION|>--- conflicted
+++ resolved
@@ -1,43 +1,39 @@
-from datetime import datetime, timedelta
-from typing import Annotated, Literal, TypeAlias
-from pydantic import AfterValidator
-
-
-def force_utc(date: datetime):
-    if date.utcoffset() != timedelta(0):
-        raise ValueError(f"datetime must be UTC. utcoffset was {date.utcoffset()}")
-    return date
-
-
-# use this as datetime type in schemas. This way we force frontend to specify their time in UTC
-datetime_utc: TypeAlias = Annotated[datetime, AfterValidator(force_utc)]
-
-
-# a user who is a member can have some member types
-MEMBER_TYPE = Literal["member", "novice", "mentor, photographer"]
-MEMBER_ROLES = Literal["photographer", "ordförande", "dinmamma"]
-
-# With these we define special permissions beyond being just a logged-in and verified user
-# Action/Target division is just for our convenience.
-# These lists only define possible values.
-# db-objects which pair one action and target must be created to give permissions to posts
-
-# WARNING: Remove only an item from these if db-objects using the item have been deleted.
-# Adding to them is always safe though.
-
-PERMISSION_TYPE = Literal["view", "manage"]
-<<<<<<< HEAD
-PERMISSION_TARGET = Literal[
-    "Event", "User", "Post", "Permission", "News", "Song", "Ads", "Gallery", "Car", "Adventure Missions"
-]
-=======
-PERMISSION_TARGET = Literal["Event", "User", "Post", "Permission", "News", "Song", "Ads", "Gallery", "Car", "Groups"]
->>>>>>> 52246d8f
-
-# This is a little ridiculous now, but if we have many actions, this is a neat system.
-# This one is to make one action eg. "be_a_god" mean several actions eg. "view", "manage", "know_everything",
-# PermissionCompoundActions: dict[PermissionAction, list[PermissionAction]] = {"manage": ["view"]}
-
-
-GROUP_TYPE = Literal["Mentor", "Mission", "Default"]
-GROUP_USER_TYPE = Literal["Mentor", "Mentee", "Default"]
+from datetime import datetime, timedelta
+from typing import Annotated, Literal, TypeAlias
+from pydantic import AfterValidator
+
+
+def force_utc(date: datetime):
+    if date.utcoffset() != timedelta(0):
+        raise ValueError(f"datetime must be UTC. utcoffset was {date.utcoffset()}")
+    return date
+
+
+# use this as datetime type in schemas. This way we force frontend to specify their time in UTC
+datetime_utc: TypeAlias = Annotated[datetime, AfterValidator(force_utc)]
+
+
+# a user who is a member can have some member types
+MEMBER_TYPE = Literal["member", "novice", "mentor, photographer"]
+MEMBER_ROLES = Literal["photographer", "ordförande", "dinmamma"]
+
+# With these we define special permissions beyond being just a logged-in and verified user
+# Action/Target division is just for our convenience.
+# These lists only define possible values.
+# db-objects which pair one action and target must be created to give permissions to posts
+
+# WARNING: Remove only an item from these if db-objects using the item have been deleted.
+# Adding to them is always safe though.
+
+PERMISSION_TYPE = Literal["view", "manage"]
+PERMISSION_TARGET = Literal[
+    "Event", "User", "Post", "Permission", "News", "Song", "Ads", "Gallery", "Car", "Groups", "Adventure Missions"
+]
+
+# This is a little ridiculous now, but if we have many actions, this is a neat system.
+# This one is to make one action eg. "be_a_god" mean several actions eg. "view", "manage", "know_everything",
+# PermissionCompoundActions: dict[PermissionAction, list[PermissionAction]] = {"manage": ["view"]}
+
+
+GROUP_TYPE = Literal["Mentor", "Mission", "Default"]
+GROUP_USER_TYPE = Literal["Mentor", "Mentee", "Default"]