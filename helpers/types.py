from datetime import datetime, timedelta
from typing import Annotated, Literal, TypeAlias
from pydantic import AfterValidator
from enum import Enum


def force_utc(date: datetime):
    if date.utcoffset() != timedelta(0):
        raise ValueError(f"datetime must be UTC. utcoffset was {date.utcoffset()}")
    return date


# use this as datetime type in schemas. This way we force frontend to specify their time in UTC
datetime_utc: TypeAlias = Annotated[datetime, AfterValidator(force_utc)]


# a user who is a member can have some member types
MEMBER_TYPE = Literal["member", "novice", "mentor, photographer"]


# MEMBER_ROLES = Literal["Photographer", "Ordförande", "Dinmamma"]
class MEMBER_ROLES(str, Enum):
    PHOTOGRAPHER = ("Photographer",)
    ORDFORANDE = ("Ordförande",)
    DINMAMMA = "Dinmamma"


# With these we define special permissions beyond being just a logged-in and verified user
# Action/Target division is just for our convenience.
# These lists only define possible values.
# db-objects which pair one action and target must be created to give permissions to posts

# WARNING: Remove only an item from these if db-objects using the item have been deleted.
# Adding to them is always safe though.

PERMISSION_TYPE = Literal["view", "manage", "super"]
PERMISSION_TARGET = Literal[
    "Event",
    "Document",
    "User",
    "Post",
    "Permission",
    "News",
    "Song",
    "Ads",
    "Gallery",
    "Car",
    "Cafe",
    "Election",
    "Groups",
    "Adventure Missions",
    "Nollning",
    "UserDoorAccess",
    "Tags",
    "Council",
    "Room Bookings",
]

# This is a little ridiculous now, but if we have many actions, this is a neat system.
# This one is to make one action eg. "be_a_god" mean several actions eg. "view", "manage", "know_everything",
# PermissionCompoundActions: dict[PermissionAction, list[PermissionAction]] = {"manage": ["view"]}


GROUP_TYPE = Literal["Mentor", "Mission", "Default", "Committee"]
GROUP_USER_TYPE = Literal["Mentor", "Mentee", "Default"]

# All doors the guild manages access to.

DOOR_ACCESSES = Literal[
    "LC", "Bunkern", "Syster Kents", "Cafét", "Caféförrådet", "Pubförrådet", "Containern", "Arkivet"
]

# Standard food preferences the user can put on their account

FOOD_PREFERENCES = Literal["Vegetarian", "Vegan", "Pescetarian", "Milk", "Gluten"]

DRINK_PACKAGES = Literal["None", "AlcoholFree", "Alcohol"]

ALCOHOL_EVENT_TYPES = Literal["Alcohol", "Alcohol-Served", "None"]

EVENT_DOT_TYPES = Literal["None", "Single", "Double"]

<<<<<<< HEAD
PROGRAM_TYPE = Literal["Oklart", "F", "Pi", "N"]

=======
ROOMS = Literal["LC", "Alumni", "SK"]

>>>>>>> cc2aab10
<|MERGE_RESOLUTION|>--- conflicted
+++ resolved
@@ -1,89 +1,85 @@
-from datetime import datetime, timedelta
-from typing import Annotated, Literal, TypeAlias
-from pydantic import AfterValidator
-from enum import Enum
-
-
-def force_utc(date: datetime):
-    if date.utcoffset() != timedelta(0):
-        raise ValueError(f"datetime must be UTC. utcoffset was {date.utcoffset()}")
-    return date
-
-
-# use this as datetime type in schemas. This way we force frontend to specify their time in UTC
-datetime_utc: TypeAlias = Annotated[datetime, AfterValidator(force_utc)]
-
-
-# a user who is a member can have some member types
-MEMBER_TYPE = Literal["member", "novice", "mentor, photographer"]
-
-
-# MEMBER_ROLES = Literal["Photographer", "Ordförande", "Dinmamma"]
-class MEMBER_ROLES(str, Enum):
-    PHOTOGRAPHER = ("Photographer",)
-    ORDFORANDE = ("Ordförande",)
-    DINMAMMA = "Dinmamma"
-
-
-# With these we define special permissions beyond being just a logged-in and verified user
-# Action/Target division is just for our convenience.
-# These lists only define possible values.
-# db-objects which pair one action and target must be created to give permissions to posts
-
-# WARNING: Remove only an item from these if db-objects using the item have been deleted.
-# Adding to them is always safe though.
-
-PERMISSION_TYPE = Literal["view", "manage", "super"]
-PERMISSION_TARGET = Literal[
-    "Event",
-    "Document",
-    "User",
-    "Post",
-    "Permission",
-    "News",
-    "Song",
-    "Ads",
-    "Gallery",
-    "Car",
-    "Cafe",
-    "Election",
-    "Groups",
-    "Adventure Missions",
-    "Nollning",
-    "UserDoorAccess",
-    "Tags",
-    "Council",
-    "Room Bookings",
-]
-
-# This is a little ridiculous now, but if we have many actions, this is a neat system.
-# This one is to make one action eg. "be_a_god" mean several actions eg. "view", "manage", "know_everything",
-# PermissionCompoundActions: dict[PermissionAction, list[PermissionAction]] = {"manage": ["view"]}
-
-
-GROUP_TYPE = Literal["Mentor", "Mission", "Default", "Committee"]
-GROUP_USER_TYPE = Literal["Mentor", "Mentee", "Default"]
-
-# All doors the guild manages access to.
-
-DOOR_ACCESSES = Literal[
-    "LC", "Bunkern", "Syster Kents", "Cafét", "Caféförrådet", "Pubförrådet", "Containern", "Arkivet"
-]
-
-# Standard food preferences the user can put on their account
-
-FOOD_PREFERENCES = Literal["Vegetarian", "Vegan", "Pescetarian", "Milk", "Gluten"]
-
-DRINK_PACKAGES = Literal["None", "AlcoholFree", "Alcohol"]
-
-ALCOHOL_EVENT_TYPES = Literal["Alcohol", "Alcohol-Served", "None"]
-
-EVENT_DOT_TYPES = Literal["None", "Single", "Double"]
-
-<<<<<<< HEAD
-PROGRAM_TYPE = Literal["Oklart", "F", "Pi", "N"]
-
-=======
-ROOMS = Literal["LC", "Alumni", "SK"]
-
->>>>>>> cc2aab10
+from datetime import datetime, timedelta
+from typing import Annotated, Literal, TypeAlias
+from pydantic import AfterValidator
+from enum import Enum
+
+
+def force_utc(date: datetime):
+    if date.utcoffset() != timedelta(0):
+        raise ValueError(f"datetime must be UTC. utcoffset was {date.utcoffset()}")
+    return date
+
+
+# use this as datetime type in schemas. This way we force frontend to specify their time in UTC
+datetime_utc: TypeAlias = Annotated[datetime, AfterValidator(force_utc)]
+
+
+# a user who is a member can have some member types
+MEMBER_TYPE = Literal["member", "novice", "mentor, photographer"]
+
+
+# MEMBER_ROLES = Literal["Photographer", "Ordförande", "Dinmamma"]
+class MEMBER_ROLES(str, Enum):
+    PHOTOGRAPHER = ("Photographer",)
+    ORDFORANDE = ("Ordförande",)
+    DINMAMMA = "Dinmamma"
+
+
+# With these we define special permissions beyond being just a logged-in and verified user
+# Action/Target division is just for our convenience.
+# These lists only define possible values.
+# db-objects which pair one action and target must be created to give permissions to posts
+
+# WARNING: Remove only an item from these if db-objects using the item have been deleted.
+# Adding to them is always safe though.
+
+PERMISSION_TYPE = Literal["view", "manage", "super"]
+PERMISSION_TARGET = Literal[
+    "Event",
+    "Document",
+    "User",
+    "Post",
+    "Permission",
+    "News",
+    "Song",
+    "Ads",
+    "Gallery",
+    "Car",
+    "Cafe",
+    "Election",
+    "Groups",
+    "Adventure Missions",
+    "Nollning",
+    "UserDoorAccess",
+    "Tags",
+    "Council",
+    "Room Bookings",
+]
+
+# This is a little ridiculous now, but if we have many actions, this is a neat system.
+# This one is to make one action eg. "be_a_god" mean several actions eg. "view", "manage", "know_everything",
+# PermissionCompoundActions: dict[PermissionAction, list[PermissionAction]] = {"manage": ["view"]}
+
+
+GROUP_TYPE = Literal["Mentor", "Mission", "Default", "Committee"]
+GROUP_USER_TYPE = Literal["Mentor", "Mentee", "Default"]
+
+# All doors the guild manages access to.
+
+DOOR_ACCESSES = Literal[
+    "LC", "Bunkern", "Syster Kents", "Cafét", "Caféförrådet", "Pubförrådet", "Containern", "Arkivet"
+]
+
+# Standard food preferences the user can put on their account
+
+FOOD_PREFERENCES = Literal["Vegetarian", "Vegan", "Pescetarian", "Milk", "Gluten"]
+
+DRINK_PACKAGES = Literal["None", "AlcoholFree", "Alcohol"]
+
+ALCOHOL_EVENT_TYPES = Literal["Alcohol", "Alcohol-Served", "None"]
+
+EVENT_DOT_TYPES = Literal["None", "Single", "Double"]
+
+PROGRAM_TYPE = Literal["Oklart", "F", "Pi", "N"]
+
+ROOMS = Literal["LC", "Alumni", "SK"]